# app/team_view.py
# ScoutLens — Team View (all-in enhanced)
# -------------------------------------------------------
# - Namespaced session_state keys (no collisions)
# - Quick stats, saved views, visible columns
# - Persistent shortlist (JSON), prepare-only actions (NO navigation)
# - Robust age filter (handles min==max), filter chips
# - Fast table fallback, optional position guessing

from __future__ import annotations
import json
from pathlib import Path
from typing import List, Dict, Any, Optional
from datetime import datetime, date

import pandas as pd
import streamlit as st

from app_paths import file_path, DATA_DIR
from storage import load_json, save_json

# -------------------- CONFIG / STATE KEYS --------------------
STATE_TEAM_KEY        = "team_view__selected_team"
STATE_SHORTLIST_KEY   = "team_view__shortlist_ids"
STATE_SAVED_VIEWS_KEY = "team_view__saved_views"
STATE_VISIBLE_COLS_KEY= "team_view__visible_cols"
STATE_Q_KEY           = "team_view__q"
STATE_POS_KEY         = "team_view__pos"
STATE_FOOT_KEY        = "team_view__foot"
STATE_CLUB_KEY        = "team_view__club"
STATE_AGE_KEY         = "team_view__age"
STATE_CACHE_BUSTER    = "team_view__cache_buster"

# Threshold for switching cards -> table
CARD_THRESHOLD = 80

# Data files
PLAYERS_FP   = file_path("players.json")
SHORTLIST_FP = file_path("shortlist.json")

# External (optional) teams source
try:
    from data_utils import list_teams
except Exception:
    list_teams = None  # fallback players.jsonista

# ===================== Utils & IO =====================

def _safe_str(v: Any) -> str:
    """Return a string representation of ``v`` or an empty string."""

    return "" if v is None else str(v)

@st.cache_data(show_spinner=False)
def _load_json(fp: Path, default, cache_buster: int = 0):
<<<<<<< HEAD
    """Cached JSON loader with a manual cache-buster."""
    return load_json(fp, default)
=======
    """Load JSON data from ``fp`` with caching.

    The cache can be invalidated by adjusting ``cache_buster``.

    Args:
        fp: Path to the JSON file.
        default: Value to return if loading fails.
        cache_buster: Manual version flag to bust Streamlit cache.

    Returns:
        Parsed JSON content or ``default`` if the file is missing or malformed.
    """

    try:
        p = Path(fp)
        if p.exists():
            return json.loads(p.read_text(encoding="utf-8"))
    except Exception:
        pass
    return default
>>>>>>> e0b894e2

def _save_json(fp: Path, data: Any) -> None:
    """Persist ``data`` as JSON to ``fp``.

    Args:
        fp: Target file path.
        data: Serializable object to write.
    """

    try:
        save_json(fp, data)
    except Exception:
        pass

def _load_shortlist() -> set:
<<<<<<< HEAD
    data = load_json(SHORTLIST_FP, [])
    return set(data) if isinstance(data, list) else set()
=======
    """Return shortlist player IDs from disk.

    Returns:
        A ``set`` of player identifiers. If the file cannot be read,
        an empty set is returned.
    """

    try:
        if SHORTLIST_FP.exists():
            return set(json.loads(SHORTLIST_FP.read_text(encoding="utf-8")))
    except Exception:
        pass
    return set()
>>>>>>> e0b894e2

def _save_shortlist(s: set) -> None:
    """Persist the shortlist ``s`` to disk."""

    _save_json(SHORTLIST_FP, sorted(list(s)))

def _norm_team(p: Dict[str, Any]) -> str:
    """Extract a normalised team name from a player record."""

    return (
        p.get("team_name")
        or p.get("Team")
        or p.get("team")
        or p.get("current_club")
        or p.get("CurrentClub")
        or ""
    ).strip()

def _norm_name(p: Dict[str, Any]) -> str:
    """Return a player's name from record ``p``."""

    return (p.get("name") or p.get("Name") or "").strip()

def _parse_birthdate_to_age(v: Any) -> Optional[int]:
    """Convert a date-like value to an age in years.

    Args:
        v: A ``date``, ``datetime`` or string representation of a birth date.

    Returns:
        Player age in years if parsing succeeds, otherwise ``None``.
    """

    if not v:
        return None
    try:
        if isinstance(v, (datetime, date)):
            b = v
        else:
            s = str(v).strip()
            if len(s) == 4 and s.isdigit():
                b = date(int(s), 7, 1)                  # YYYY
            elif "-" in s:
                b = datetime.strptime(s[:10], "%Y-%m-%d").date()  # YYYY-MM-DD
            elif "/" in s:
                b = datetime.strptime(s[:10], "%d/%m/%Y").date()  # DD/MM/YYYY
            else:
                return None
        today = date.today()
        return max(0, today.year - b.year - ((today.month, today.day) < (b.month, b.day)))
    except Exception:
        return None

def _derive_age(p: Dict[str, Any]) -> Optional[int]:
    """Best-effort derivation of a player's age from record ``p``."""

    for k in ("BirthDate", "birthdate", "Birthdate", "DOB", "date_of_birth", "YOB", "BirthYear", "birthyear"):
        if k in p and p[k]:
            age = _parse_birthdate_to_age(p[k])
            if age is None and str(p[k]).isdigit() and len(str(p[k])) == 4:
                age = _parse_birthdate_to_age(str(p[k]))
            if age is not None:
                return age
    for k in ("Age", "age"):
        if k in p and str(p[k]).isdigit():
            return int(p[k])
    return None

def _guess_position(text: str) -> str:
    """Guess a player's position from free-form ``text``.

    Args:
        text: Description potentially containing position keywords.

    Returns:
        Standardised position abbreviation or an empty string if unknown.
    """

    t = (text or "").lower()
    if any(k in t for k in ["gk", "keeper", "goal"]): return "GK"
    if any(k in t for k in ["left back", "lb", "lwb"]): return "LB"
    if any(k in t for k in ["right back", "rb", "rwb"]): return "RB"
    if any(k in t for k in ["center back", "centre back", "cb"]): return "CB"
    if any(k in t for k in ["dm", "volante", "pivot"]): return "DM"
    if any(k in t for k in ["cm", "mezzala", "interior"]): return "CM"
    if any(k in t for k in ["am", "enganche", "no.10", "10 "]): return "AM"
    if any(k in t for k in ["lw", "left wing"]): return "LW"
    if any(k in t for k in ["rw", "right wing"]): return "RW"
    if any(k in t for k in ["st", "cf", "9 "]): return "ST"
    return ""

# ===================== Data shaping =====================

def _collect_players_for_team(team: str, cache_buster: int) -> List[Dict[str, Any]]:
    """Gather normalised player rows for ``team`` from storage."""

    team = (team or "").strip()
    players = _load_json(PLAYERS_FP, [], cache_buster)
    out: List[Dict[str, Any]] = []
    for p in players:
        if _norm_team(p) == team:
            pid = _safe_str(p.get("id") or p.get("PlayerID") or p.get("player_id") or "")
            name = _norm_name(p)
            tname = _norm_team(p)
            row = {**p, "id": pid, "name": name, "team_name": tname}
            if "Age" not in row or row.get("Age") in (None, "", 0):
                age = _derive_age(p)
                if age is not None:
                    row["Age"] = age
            row["CurrentClub"] = row.get("CurrentClub") or row.get("current_club") or tname
            out.append(row)
    return out

def _teams_from_players_json(cache_buster: int) -> List[str]:
    """Return a sorted list of unique team names from players data."""

    players = _load_json(PLAYERS_FP, [], cache_buster)
    teams = sorted({_norm_team(p) for p in players if _norm_team(p)})
    return teams

def _rows_to_df(rows: List[Dict[str, Any]]) -> pd.DataFrame:
    """Convert a list of player dicts into a normalised DataFrame."""

    if not rows:
        return pd.DataFrame(columns=["id", "name", "team_name"])

    cols = set()
    for r in rows:
        cols.update(r.keys())
    df = pd.DataFrame([{c: r.get(c, None) for c in cols} for r in rows])

    # Standard names
    if "name" not in df.columns and "Name" in df.columns:
        df.rename(columns={"Name": "name"}, inplace=True)
    if "team_name" not in df.columns:
        for c in ["team", "Team", "current_club", "CurrentClub"]:
            if c in df.columns:
                df["team_name"] = df[c]
                break
        if "team_name" not in df.columns:
            df["team_name"] = ""

    if "CurrentClub" not in df.columns:
        df["CurrentClub"] = df["team_name"]

    # Unify Position
    if "Position" not in df.columns:
        for c in ["Position", "position", "Role", "role", "Pos", "pos"]:
            if c in df.columns:
                df.rename(columns={c: "Position"}, inplace=True)
                break
    if "Position" not in df.columns:
        src = None
        for c in ["role","Role","Notes","notes","profile","Profile","description","Desc"]:
            if c in df.columns:
                src = c
                break
        if src:
            df["Position"] = df[src].astype(str).map(_guess_position)

    # Unify Foot
    if "Foot" not in df.columns:
        for c in ["Foot", "PreferredFoot", "foot", "preferred_foot"]:
            if c in df.columns:
                df.rename(columns={c: "Foot"}, inplace=True)
                break

    if "Age" not in df.columns:
        df["Age"] = None

    # Best-effort numeric casting
    for c in df.columns:
        if df[c].dtype == object:
            try:
                df[c] = pd.to_numeric(df[c], errors="ignore")
            except Exception:
                pass

    # Ensure id is string
    if "id" in df.columns:
        df["id"] = df["id"].astype(str)

    return df

# ===================== UI =====================

def show_team_view():
    """Render the Team View page within Streamlit."""

    st.header("🏟️ Team View")
    st.caption(f"Data folder → `{DATA_DIR}`")

    # Reload button
    col_reload, _ = st.columns([0.2, 0.8])
    with col_reload:
        if st.button("↻ Reload data", help="Clear caches and reload"):
            st.cache_data.clear()
            st.session_state[STATE_CACHE_BUSTER] = st.session_state.get(STATE_CACHE_BUSTER, 0) + 1
            st.rerun()

    cache_buster = st.session_state.get(STATE_CACHE_BUSTER, 0)

    # Migration from old key (yksisuuntainen kopio vain jos ei ole asetettu)
    if "selected_team" in st.session_state and STATE_TEAM_KEY not in st.session_state:
        st.session_state[STATE_TEAM_KEY] = st.session_state["selected_team"]

    # Teams source
    preselected = st.session_state.get(STATE_TEAM_KEY)
    teams: List[str] = []
    if callable(list_teams):
        try:
            teams = list_teams() or []
        except Exception:
            teams = []
    if not teams:
        teams = _teams_from_players_json(cache_buster)

    if not teams:
        st.info("No teams available. Add players first.")
        return

    selected_idx = teams.index(preselected) if preselected in teams else 0
    # ⚠️ Uniikki key tälle näkymälle – EI "selected_team" (se on sivupalkissa)
    team = st.selectbox("Select Team", teams, index=selected_idx, key=STATE_TEAM_KEY)

    # Load players for team
    rows = _collect_players_for_team(team, cache_buster)
    if not rows:
        st.info(f"No players found for team {team}.")
        return

    df = _rows_to_df(rows)

    # --------- Quick stats ----------
    st.subheader(f"Players — {team}  ")
    with st.container():
        left, mid, right = st.columns(3)
        ages_series = pd.to_numeric(df["Age"], errors="coerce").dropna()
        avg_age = round(ages_series.mean(), 1) if not ages_series.empty else "–"
        with left:
            st.metric("Players", len(df))
        with mid:
            st.metric("Average age", avg_age)
        with right:
            pos_counts = df.get("Position", pd.Series(dtype=object)).fillna("—").astype(str).value_counts()
            top_pos = ", ".join([f"{k} {v}" for k, v in pos_counts.head(2).items()]) if len(pos_counts) else "–"
            st.metric("Top positions", top_pos)

    # Small distribution chart (optional)
    if "Position" in df.columns and df["Position"].notna().any():
        st.caption("Position distribution")
        st.bar_chart(df["Position"].fillna("—").astype(str).value_counts())

    # --------- Filters ----------
    with st.container():
        c1, c2, c3, c4, c5, c6 = st.columns([1.6, 1.1, 1.1, 1.2, 1.2, 0.7], gap="small")
        with c1:
            q = st.text_input("Search name", key=STATE_Q_KEY, placeholder="e.g. Díaz, González").strip()
        with c2:
            pos_vals = sorted([v for v in df.get("Position", pd.Series(dtype=object)).dropna().astype(str).unique() if v])
            pos_sel = st.multiselect("Position", pos_vals, default=st.session_state.get(STATE_POS_KEY, []), key=STATE_POS_KEY)
        with c3:
            foot_vals = sorted([v for v in df.get("Foot", pd.Series(dtype=object)).dropna().astype(str).unique() if v])
            foot_sel = st.multiselect("Foot", foot_vals, default=st.session_state.get(STATE_FOOT_KEY, []), key=STATE_FOOT_KEY)
        with c4:
            # Robust age filter (slider only when min<max)
            age_min, age_max = None, None
            if "Age" in df.columns:
                ages = pd.to_numeric(df["Age"], errors="coerce").dropna()
                if not ages.empty:
                    amin = int(ages.min()); amax = int(ages.max())
                    amin_c = max(14, amin); amax_c = min(45, amax)
                    if amin_c >= amax_c:
                        st.caption(f"Age range: {amin_c} only")
                        # poista mahdollinen vanha slider-arvo
                        st.session_state.pop(STATE_AGE_KEY, None)
                    else:
                        default_age = st.session_state.get(STATE_AGE_KEY, (amin_c, amax_c))
                        # clamp default to current bounds
                        d0 = max(amin_c, min(default_age[0], amax_c))
                        d1 = max(amin_c, min(default_age[1], amax_c))
                        if d0 > d1: d0, d1 = d1, d0
                        age_min, age_max = st.slider("Age", min_value=amin_c, max_value=amax_c,
                                                     value=(d0, d1), key=STATE_AGE_KEY)
                else:
                    st.caption("No age data")
        with c5:
            club_vals = sorted([v for v in df.get("CurrentClub", pd.Series(dtype=object)).dropna().astype(str).unique() if v])
            club_sel = st.multiselect("Current club", club_vals, default=st.session_state.get(STATE_CLUB_KEY, []), key=STATE_CLUB_KEY)
        with c6:
            if st.button("Reset", help="Clear all filters"):
                st.session_state[STATE_Q_KEY] = ""
                st.session_state[STATE_POS_KEY] = []
                st.session_state[STATE_FOOT_KEY] = []
                st.session_state[STATE_CLUB_KEY] = []
                st.session_state.pop(STATE_AGE_KEY, None)
                st.rerun()

    # Active filter chips
    chips = []
    if q: chips.append(f"🔎 {q}")
    if pos_sel: chips.append("📍 " + "/".join(pos_sel))
    if foot_sel: chips.append("🦶 " + "/".join(foot_sel))
    if (STATE_AGE_KEY in st.session_state) or (age_min is not None and age_max is not None):
        lo, hi = (st.session_state.get(STATE_AGE_KEY, (age_min, age_max)))
        if lo is not None and hi is not None:
            chips.append(f"🎂 {lo}-{hi}")
    if club_sel: chips.append("🏟️ " + "/".join(club_sel))
    if chips:
        chips_html = " ".join(f"<span class='sl-chip'>{c}</span>" for c in chips)
        st.markdown(chips_html, unsafe_allow_html=True)

    # --------- Advanced: sort + visible columns + starters + shortlist toggle ----------
    with st.expander("Advanced", expanded=False):
        cA, cB, cC = st.columns([1.3, 1.2, 1.5])
        with cA:
            numeric_candidates = [c for c in df.columns if pd.api.types.is_numeric_dtype(df[c])]
            sort_by = st.selectbox("Sort by (numeric)", numeric_candidates, index=0 if numeric_candidates else None)
            sort_desc = st.toggle("Sort descending", value=True)
        with cB:
            starters_flag = None
            for k in ("Starter", "starter", "IsStarter", "is_starter", "XI"):
                if k in df.columns:
                    starters_flag = k
                    break
            only_starters = st.checkbox("Only starters", value=False, disabled=starters_flag is None)
        with cC:
            all_cols = list(df.columns)
            default_visible = st.session_state.get(STATE_VISIBLE_COLS_KEY) or ["name","Position","Age","CurrentClub","Foot"]
            visible_cols = st.multiselect("Visible columns", all_cols, default=default_visible)
            st.session_state[STATE_VISIBLE_COLS_KEY] = visible_cols

    # Persistent shortlist init
    if STATE_SHORTLIST_KEY not in st.session_state:
        st.session_state[STATE_SHORTLIST_KEY] = _load_shortlist()

    # --------- Apply filters ----------
    df_show = df.copy()
    if q:
        df_show = df_show[df_show["name"].astype(str).str.contains(q, case=False, na=False)]
    if pos_sel:
        df_show = df_show[df_show.get("Position", pd.Series(dtype=object)).astype(str).isin(pos_sel)]
    if foot_sel:
        df_show = df_show[df_show.get("Foot", pd.Series(dtype=object)).astype(str).isin(foot_sel)]
    if (STATE_AGE_KEY in st.session_state) or (age_min is not None and age_max is not None):
        lo, hi = st.session_state.get(STATE_AGE_KEY, (age_min, age_max))
        if lo is not None and hi is not None and "Age" in df_show.columns:
            df_show = df_show[pd.to_numeric(df_show["Age"], errors="coerce").between(lo, hi, inclusive="both")]
    if club_sel:
        df_show = df_show[df_show.get("CurrentClub", pd.Series(dtype=object)).astype(str).isin(club_sel)]
    if 'starters_flag' in locals() and starters_flag and only_starters:
        df_show = df_show[df_show[starters_flag] == True]  # noqa: E712
    # Sorting
    if sort_by:
        df_show = df_show.sort_values(by=sort_by, ascending=not sort_desc, kind="mergesort")

    st.markdown(f"**Results:** {len(df_show)} / {len(df)}  •  Columns: {len(df_show.columns)}")

    # Preferred + rating-like columns
    preferred_cols = ["id", "name", "Position", "Age", "Foot", "team_name", "CurrentClub"]
    rating_like = [c for c in df_show.columns if c not in preferred_cols and pd.api.types.is_numeric_dtype(df_show[c])]
    # User visible columns take precedence if defined
    if st.session_state.get(STATE_VISIBLE_COLS_KEY):
        preferred_cols = [c for c in st.session_state[STATE_VISIBLE_COLS_KEY] if c in df_show.columns]
    else:
        preferred_cols = [c for c in preferred_cols if c in df_show.columns] + rating_like[:6]

    # --------- Saved Views (store & apply) ----------
    st.divider()
    st.caption("Saved Views")
    st.session_state.setdefault(STATE_SAVED_VIEWS_KEY, {})

    sv_c1, sv_c2 = st.columns([1.3, 2])
    with sv_c1:
        view_name = st.text_input("New view name", "", placeholder="e.g. U23 left-footed")
    with sv_c2:
        if st.button("💾 Save current view", use_container_width=True, disabled=not view_name):
            current_view = {
                "q": st.session_state.get(STATE_Q_KEY, ""),
                "pos_sel": st.session_state.get(STATE_POS_KEY, []),
                "foot_sel": st.session_state.get(STATE_FOOT_KEY, []),
                "club_sel": st.session_state.get(STATE_CLUB_KEY, []),
                "age": st.session_state.get(STATE_AGE_KEY, None),
            }
            st.session_state[STATE_SAVED_VIEWS_KEY][view_name] = current_view
            st.success(f"Saved view: {view_name}")

    if st.session_state[STATE_SAVED_VIEWS_KEY]:
        pick = st.selectbox("Apply saved view", ["—"] + list(st.session_state[STATE_SAVED_VIEWS_KEY].keys()))
        if pick != "—":
            v = st.session_state[STATE_SAVED_VIEWS_KEY][pick]
            st.session_state[STATE_Q_KEY] = v.get("q", "")
            st.session_state[STATE_POS_KEY] = v.get("pos_sel", [])
            st.session_state[STATE_FOOT_KEY] = v.get("foot_sel", [])
            st.session_state[STATE_CLUB_KEY] = v.get("club_sel", [])
            if v.get("age") is not None:
                st.session_state[STATE_AGE_KEY] = tuple(v["age"])
            else:
                st.session_state.pop(STATE_AGE_KEY, None)
            st.rerun()

    # --------- Render list/table ----------
    def _shortlist_toggle(pid: str):
        """Add or remove ``pid`` from the shortlist."""

        if not pid:
            return
        s = st.session_state[STATE_SHORTLIST_KEY]
        if pid in s:
            s.remove(pid)
        else:
            s.add(pid)
        _save_shortlist(s)

    def _fmt_num(v):
        """Format numeric values for compact display."""

        try:
            f = float(v)
            return str(int(f)) if f.is_integer() else f"{f:.1f}"
        except Exception:
            return str(v)

    use_cards = len(df_show) <= CARD_THRESHOLD

    if len(df_show) == 0:
        st.info("No matches with current filters.")
    elif use_cards and "id" in df_show.columns:
        st.write("Click ☆ to add to shortlist.")
        # Choose top-3 numeric columns for quick glance
        top_numeric = [c for c in rating_like if c in df_show.columns][:3]
        for _, r in df_show.reset_index(drop=True).iterrows():
            with st.container(border=True):
                c0, c1, c2 = st.columns([0.14, 2.2, 1.6])
                with c0:
                    pid = str(r.get("id") or "")
                    is_in = pid in st.session_state[STATE_SHORTLIST_KEY]
                    label = "★" if is_in else "☆"
                    if st.button(label, key=f"team_view__short_{pid}", help="Toggle shortlist"):
                        _shortlist_toggle(pid)
                with c1:
                    n = r.get("name", "")
                    pos = r.get("Position", "")
                    age = r.get("Age", "")
                    club = r.get("CurrentClub", "")
                    st.markdown(f"**{_safe_str(n)}**  \n{_safe_str(pos)} • Age {age} • {club}")
                with c2:
                    if top_numeric:
                        kv = " • ".join(f"{c}: {_fmt_num(r[c])}" for c in top_numeric if pd.notna(r.get(c)))
                        if kv: st.caption(kv)
                    # Action buttons (PREPARE ONLY — no navigation)
                    pid = str(r.get("id",""))
                    bb1, bb2 = st.columns(2)
                    with bb1:
                        if st.button("✍️ Prepare Editor", key=f"team_view__prep_editor_{pid}"):
                            st.session_state["editor__selected_player_id"] = pid
                            st.success("✅ Player Editor prepared. Open it from the sidebar.")
                    with bb2:
                        if st.button("📝 Prepare Reporter", key=f"team_view__prep_report_{pid}"):
                            st.session_state["report__selected_player_id"] = pid
                            st.success("✅ Scout Match Reporter prepared. Open it from the sidebar.")
            st.divider()
    else:
        # Fast table view
        show_cols = preferred_cols if preferred_cols else list(df_show.columns)
        st.markdown("<div class='sl-table'>", unsafe_allow_html=True)
        st.dataframe(df_show[show_cols].reset_index(drop=True), use_container_width=True, height=520)
        st.markdown("</div>", unsafe_allow_html=True)

    # --------- Export ----------
    st.markdown("### Export")
    df_export = df_show.reset_index(drop=True)
    csv = df_export.to_csv(index=False).encode("utf-8")
    st.download_button("⬇️ Download CSV", csv, file_name=f"{team.replace(' ', '_')}_players.csv", mime="text/csv")

    json_bytes = df_export.to_json(orient="records", force_ascii=False, indent=2).encode("utf-8")
    st.download_button("⬇️ Download JSON", json_bytes, file_name=f"{team.replace(' ', '_')}_players.json", mime="application/json")

    # Export shortlist (for current team rows if id present)
    if "id" in df.columns and st.session_state[STATE_SHORTLIST_KEY]:
        ids = list(st.session_state[STATE_SHORTLIST_KEY])
        df_short = df[df["id"].astype(str).isin(ids)]
        if len(df_short):
            csv_s = df_short.to_csv(index=False).encode("utf-8")
            st.download_button("⬇️ Download Shortlist CSV", csv_s, file_name=f"{team.replace(' ','_')}_shortlist.csv", mime="text/csv")

# Suora ajo
if __name__ == "__main__":
    show_team_view()<|MERGE_RESOLUTION|>--- conflicted
+++ resolved
@@ -8,118 +8,105 @@
 # - Fast table fallback, optional position guessing
 
 from __future__ import annotations
+
 import json
 from pathlib import Path
-from typing import List, Dict, Any, Optional
+from typing import List, Dict, Any, Optional, Tuple
 from datetime import datetime, date
 
 import pandas as pd
 import streamlit as st
 
 from app_paths import file_path, DATA_DIR
-from storage import load_json, save_json
+
+# storage on vapaaehtoinen: käytä jos löytyy, muuten fallback
+try:
+    from storage import load_json as _storage_load_json, save_json as _storage_save_json  # type: ignore
+    _HAS_STORAGE = True
+except Exception:
+    _storage_load_json = None
+    _storage_save_json = None
+    _HAS_STORAGE = False
+
+# External (optional) teams source
+try:
+    from data_utils import list_teams  # type: ignore
+except Exception:
+    list_teams = None  # fallback players.jsonista
 
 # -------------------- CONFIG / STATE KEYS --------------------
-STATE_TEAM_KEY        = "team_view__selected_team"
-STATE_SHORTLIST_KEY   = "team_view__shortlist_ids"
-STATE_SAVED_VIEWS_KEY = "team_view__saved_views"
-STATE_VISIBLE_COLS_KEY= "team_view__visible_cols"
-STATE_Q_KEY           = "team_view__q"
-STATE_POS_KEY         = "team_view__pos"
-STATE_FOOT_KEY        = "team_view__foot"
-STATE_CLUB_KEY        = "team_view__club"
-STATE_AGE_KEY         = "team_view__age"
-STATE_CACHE_BUSTER    = "team_view__cache_buster"
+STATE_TEAM_KEY         = "team_view__selected_team"
+STATE_SHORTLIST_KEY    = "team_view__shortlist_ids"
+STATE_SAVED_VIEWS_KEY  = "team_view__saved_views"
+STATE_VISIBLE_COLS_KEY = "team_view__visible_cols"
+STATE_Q_KEY            = "team_view__q"
+STATE_POS_KEY          = "team_view__pos"
+STATE_FOOT_KEY         = "team_view__foot"
+STATE_CLUB_KEY         = "team_view__club"
+STATE_AGE_KEY          = "team_view__age"
+STATE_CACHE_BUSTER     = "team_view__cache_buster"
 
 # Threshold for switching cards -> table
 CARD_THRESHOLD = 80
 
 # Data files
 PLAYERS_FP   = file_path("players.json")
-SHORTLIST_FP = file_path("shortlist.json")
-
-# External (optional) teams source
-try:
-    from data_utils import list_teams
-except Exception:
-    list_teams = None  # fallback players.jsonista
+SHORTLIST_FP = file_path("shortlist.json")  # huom: yksikkömuoto
 
 # ===================== Utils & IO =====================
 
 def _safe_str(v: Any) -> str:
-    """Return a string representation of ``v`` or an empty string."""
-
     return "" if v is None else str(v)
 
-@st.cache_data(show_spinner=False)
-def _load_json(fp: Path, default, cache_buster: int = 0):
-<<<<<<< HEAD
-    """Cached JSON loader with a manual cache-buster."""
-    return load_json(fp, default)
-=======
-    """Load JSON data from ``fp`` with caching.
-
-    The cache can be invalidated by adjusting ``cache_buster``.
-
-    Args:
-        fp: Path to the JSON file.
-        default: Value to return if loading fails.
-        cache_buster: Manual version flag to bust Streamlit cache.
-
-    Returns:
-        Parsed JSON content or ``default`` if the file is missing or malformed.
-    """
-
+def _load_json_fallback(fp: Path, default: Any) -> Any:
     try:
-        p = Path(fp)
-        if p.exists():
-            return json.loads(p.read_text(encoding="utf-8"))
+        if Path(fp).exists():
+            return json.loads(Path(fp).read_text(encoding="utf-8"))
     except Exception:
         pass
     return default
->>>>>>> e0b894e2
+
+def _save_json_fallback(fp: Path, data: Any) -> None:
+    try:
+        p = Path(fp)
+        p.parent.mkdir(parents=True, exist_ok=True)
+        p.write_text(json.dumps(data, ensure_ascii=False, indent=2), encoding="utf-8")
+    except Exception:
+        # viimeinen yritys ilman indentiä
+        Path(fp).write_text(json.dumps(data, ensure_ascii=False), encoding="utf-8")
+
+def _load_json(fp: Path, default: Any) -> Any:
+    if _HAS_STORAGE and _storage_load_json is not None:
+        try:
+            return _storage_load_json(fp, default)
+        except Exception:
+            return _load_json_fallback(fp, default)
+    return _load_json_fallback(fp, default)
 
 def _save_json(fp: Path, data: Any) -> None:
-    """Persist ``data`` as JSON to ``fp``.
-
-    Args:
-        fp: Target file path.
-        data: Serializable object to write.
-    """
-
-    try:
-        save_json(fp, data)
-    except Exception:
-        pass
-
-def _load_shortlist() -> set:
-<<<<<<< HEAD
-    data = load_json(SHORTLIST_FP, [])
-    return set(data) if isinstance(data, list) else set()
-=======
-    """Return shortlist player IDs from disk.
-
-    Returns:
-        A ``set`` of player identifiers. If the file cannot be read,
-        an empty set is returned.
-    """
-
-    try:
-        if SHORTLIST_FP.exists():
-            return set(json.loads(SHORTLIST_FP.read_text(encoding="utf-8")))
-    except Exception:
-        pass
-    return set()
->>>>>>> e0b894e2
-
-def _save_shortlist(s: set) -> None:
-    """Persist the shortlist ``s`` to disk."""
-
+    if _HAS_STORAGE and _storage_save_json is not None:
+        try:
+            _storage_save_json(fp, data)
+            return
+        except Exception:
+            _save_json_fallback(fp, data)
+            return
+    _save_json_fallback(fp, data)
+
+@st.cache_data(show_spinner=False)
+def _cached_load(fp: Path, default: Any, cache_buster: int) -> Any:
+    # cache-buster mukana, jotta Reload-nappi toimii
+    _ = cache_buster  # käytetään vain cache-keynä
+    return _load_json(fp, default)
+
+def _load_shortlist() -> set[str]:
+    data = _load_json(SHORTLIST_FP, [])
+    return set(map(str, data)) if isinstance(data, list) else set()
+
+def _save_shortlist(s: set[str]) -> None:
     _save_json(SHORTLIST_FP, sorted(list(s)))
 
 def _norm_team(p: Dict[str, Any]) -> str:
-    """Extract a normalised team name from a player record."""
-
     return (
         p.get("team_name")
         or p.get("Team")
@@ -130,29 +117,18 @@
     ).strip()
 
 def _norm_name(p: Dict[str, Any]) -> str:
-    """Return a player's name from record ``p``."""
-
     return (p.get("name") or p.get("Name") or "").strip()
 
 def _parse_birthdate_to_age(v: Any) -> Optional[int]:
-    """Convert a date-like value to an age in years.
-
-    Args:
-        v: A ``date``, ``datetime`` or string representation of a birth date.
-
-    Returns:
-        Player age in years if parsing succeeds, otherwise ``None``.
-    """
-
     if not v:
         return None
     try:
         if isinstance(v, (datetime, date)):
-            b = v
+            b = v if isinstance(v, date) else v.date()
         else:
             s = str(v).strip()
             if len(s) == 4 and s.isdigit():
-                b = date(int(s), 7, 1)                  # YYYY
+                b = date(int(s), 7, 1)  # YYYY
             elif "-" in s:
                 b = datetime.strptime(s[:10], "%Y-%m-%d").date()  # YYYY-MM-DD
             elif "/" in s:
@@ -165,8 +141,6 @@
         return None
 
 def _derive_age(p: Dict[str, Any]) -> Optional[int]:
-    """Best-effort derivation of a player's age from record ``p``."""
-
     for k in ("BirthDate", "birthdate", "Birthdate", "DOB", "date_of_birth", "YOB", "BirthYear", "birthyear"):
         if k in p and p[k]:
             age = _parse_birthdate_to_age(p[k])
@@ -180,15 +154,6 @@
     return None
 
 def _guess_position(text: str) -> str:
-    """Guess a player's position from free-form ``text``.
-
-    Args:
-        text: Description potentially containing position keywords.
-
-    Returns:
-        Standardised position abbreviation or an empty string if unknown.
-    """
-
     t = (text or "").lower()
     if any(k in t for k in ["gk", "keeper", "goal"]): return "GK"
     if any(k in t for k in ["left back", "lb", "lwb"]): return "LB"
@@ -205,10 +170,8 @@
 # ===================== Data shaping =====================
 
 def _collect_players_for_team(team: str, cache_buster: int) -> List[Dict[str, Any]]:
-    """Gather normalised player rows for ``team`` from storage."""
-
     team = (team or "").strip()
-    players = _load_json(PLAYERS_FP, [], cache_buster)
+    players = _cached_load(PLAYERS_FP, [], cache_buster)
     out: List[Dict[str, Any]] = []
     for p in players:
         if _norm_team(p) == team:
@@ -225,15 +188,11 @@
     return out
 
 def _teams_from_players_json(cache_buster: int) -> List[str]:
-    """Return a sorted list of unique team names from players data."""
-
-    players = _load_json(PLAYERS_FP, [], cache_buster)
+    players = _cached_load(PLAYERS_FP, [], cache_buster)
     teams = sorted({_norm_team(p) for p in players if _norm_team(p)})
     return teams
 
 def _rows_to_df(rows: List[Dict[str, Any]]) -> pd.DataFrame:
-    """Convert a list of player dicts into a normalised DataFrame."""
-
     if not rows:
         return pd.DataFrame(columns=["id", "name", "team_name"])
 
@@ -252,26 +211,21 @@
                 break
         if "team_name" not in df.columns:
             df["team_name"] = ""
-
     if "CurrentClub" not in df.columns:
         df["CurrentClub"] = df["team_name"]
 
-    # Unify Position
+    # Position
     if "Position" not in df.columns:
         for c in ["Position", "position", "Role", "role", "Pos", "pos"]:
             if c in df.columns:
                 df.rename(columns={c: "Position"}, inplace=True)
                 break
     if "Position" not in df.columns:
-        src = None
-        for c in ["role","Role","Notes","notes","profile","Profile","description","Desc"]:
-            if c in df.columns:
-                src = c
-                break
+        src = next((c for c in ["role", "Role", "Notes", "notes", "profile", "Profile", "description", "Desc"] if c in df.columns), None)
         if src:
             df["Position"] = df[src].astype(str).map(_guess_position)
 
-    # Unify Foot
+    # Foot
     if "Foot" not in df.columns:
         for c in ["Foot", "PreferredFoot", "foot", "preferred_foot"]:
             if c in df.columns:
@@ -289,7 +243,6 @@
             except Exception:
                 pass
 
-    # Ensure id is string
     if "id" in df.columns:
         df["id"] = df["id"].astype(str)
 
@@ -298,8 +251,6 @@
 # ===================== UI =====================
 
 def show_team_view():
-    """Render the Team View page within Streamlit."""
-
     st.header("🏟️ Team View")
     st.caption(f"Data folder → `{DATA_DIR}`")
 
@@ -313,7 +264,7 @@
 
     cache_buster = st.session_state.get(STATE_CACHE_BUSTER, 0)
 
-    # Migration from old key (yksisuuntainen kopio vain jos ei ole asetettu)
+    # Migraatio vanhasta key:stä
     if "selected_team" in st.session_state and STATE_TEAM_KEY not in st.session_state:
         st.session_state[STATE_TEAM_KEY] = st.session_state["selected_team"]
 
@@ -327,13 +278,11 @@
             teams = []
     if not teams:
         teams = _teams_from_players_json(cache_buster)
-
     if not teams:
         st.info("No teams available. Add players first.")
         return
 
     selected_idx = teams.index(preselected) if preselected in teams else 0
-    # ⚠️ Uniikki key tälle näkymälle – EI "selected_team" (se on sivupalkissa)
     team = st.selectbox("Select Team", teams, index=selected_idx, key=STATE_TEAM_KEY)
 
     # Load players for team
@@ -341,11 +290,10 @@
     if not rows:
         st.info(f"No players found for team {team}.")
         return
-
     df = _rows_to_df(rows)
 
     # --------- Quick stats ----------
-    st.subheader(f"Players — {team}  ")
+    st.subheader(f"Players — {team}")
     with st.container():
         left, mid, right = st.columns(3)
         ages_series = pd.to_numeric(df["Age"], errors="coerce").dropna()
@@ -359,7 +307,7 @@
             top_pos = ", ".join([f"{k} {v}" for k, v in pos_counts.head(2).items()]) if len(pos_counts) else "–"
             st.metric("Top positions", top_pos)
 
-    # Small distribution chart (optional)
+    # Optional mini chart
     if "Position" in df.columns and df["Position"].notna().any():
         st.caption("Position distribution")
         st.bar_chart(df["Position"].fillna("—").astype(str).value_counts())
@@ -376,7 +324,6 @@
             foot_vals = sorted([v for v in df.get("Foot", pd.Series(dtype=object)).dropna().astype(str).unique() if v])
             foot_sel = st.multiselect("Foot", foot_vals, default=st.session_state.get(STATE_FOOT_KEY, []), key=STATE_FOOT_KEY)
         with c4:
-            # Robust age filter (slider only when min<max)
             age_min, age_max = None, None
             if "Age" in df.columns:
                 ages = pd.to_numeric(df["Age"], errors="coerce").dropna()
@@ -385,11 +332,9 @@
                     amin_c = max(14, amin); amax_c = min(45, amax)
                     if amin_c >= amax_c:
                         st.caption(f"Age range: {amin_c} only")
-                        # poista mahdollinen vanha slider-arvo
                         st.session_state.pop(STATE_AGE_KEY, None)
                     else:
                         default_age = st.session_state.get(STATE_AGE_KEY, (amin_c, amax_c))
-                        # clamp default to current bounds
                         d0 = max(amin_c, min(default_age[0], amax_c))
                         d1 = max(amin_c, min(default_age[1], amax_c))
                         if d0 > d1: d0, d1 = d1, d0
@@ -423,7 +368,7 @@
         chips_html = " ".join(f"<span class='sl-chip'>{c}</span>" for c in chips)
         st.markdown(chips_html, unsafe_allow_html=True)
 
-    # --------- Advanced: sort + visible columns + starters + shortlist toggle ----------
+    # --------- Advanced ----------
     with st.expander("Advanced", expanded=False):
         cA, cB, cC = st.columns([1.3, 1.2, 1.5])
         with cA:
@@ -431,11 +376,7 @@
             sort_by = st.selectbox("Sort by (numeric)", numeric_candidates, index=0 if numeric_candidates else None)
             sort_desc = st.toggle("Sort descending", value=True)
         with cB:
-            starters_flag = None
-            for k in ("Starter", "starter", "IsStarter", "is_starter", "XI"):
-                if k in df.columns:
-                    starters_flag = k
-                    break
+            starters_flag = next((k for k in ("Starter", "starter", "IsStarter", "is_starter", "XI") if k in df.columns), None)
             only_starters = st.checkbox("Only starters", value=False, disabled=starters_flag is None)
         with cC:
             all_cols = list(df.columns)
@@ -463,7 +404,6 @@
         df_show = df_show[df_show.get("CurrentClub", pd.Series(dtype=object)).astype(str).isin(club_sel)]
     if 'starters_flag' in locals() and starters_flag and only_starters:
         df_show = df_show[df_show[starters_flag] == True]  # noqa: E712
-    # Sorting
     if sort_by:
         df_show = df_show.sort_values(by=sort_by, ascending=not sort_desc, kind="mergesort")
 
@@ -472,13 +412,12 @@
     # Preferred + rating-like columns
     preferred_cols = ["id", "name", "Position", "Age", "Foot", "team_name", "CurrentClub"]
     rating_like = [c for c in df_show.columns if c not in preferred_cols and pd.api.types.is_numeric_dtype(df_show[c])]
-    # User visible columns take precedence if defined
     if st.session_state.get(STATE_VISIBLE_COLS_KEY):
         preferred_cols = [c for c in st.session_state[STATE_VISIBLE_COLS_KEY] if c in df_show.columns]
     else:
         preferred_cols = [c for c in preferred_cols if c in df_show.columns] + rating_like[:6]
 
-    # --------- Saved Views (store & apply) ----------
+    # --------- Saved Views ----------
     st.divider()
     st.caption("Saved Views")
     st.session_state.setdefault(STATE_SAVED_VIEWS_KEY, {})
@@ -514,20 +453,14 @@
 
     # --------- Render list/table ----------
     def _shortlist_toggle(pid: str):
-        """Add or remove ``pid`` from the shortlist."""
-
         if not pid:
             return
         s = st.session_state[STATE_SHORTLIST_KEY]
-        if pid in s:
-            s.remove(pid)
-        else:
-            s.add(pid)
+        if pid in s: s.remove(pid)
+        else: s.add(pid)
         _save_shortlist(s)
 
     def _fmt_num(v):
-        """Format numeric values for compact display."""
-
         try:
             f = float(v)
             return str(int(f)) if f.is_integer() else f"{f:.1f}"
@@ -540,7 +473,6 @@
         st.info("No matches with current filters.")
     elif use_cards and "id" in df_show.columns:
         st.write("Click ☆ to add to shortlist.")
-        # Choose top-3 numeric columns for quick glance
         top_numeric = [c for c in rating_like if c in df_show.columns][:3]
         for _, r in df_show.reset_index(drop=True).iterrows():
             with st.container(border=True):
@@ -561,7 +493,6 @@
                     if top_numeric:
                         kv = " • ".join(f"{c}: {_fmt_num(r[c])}" for c in top_numeric if pd.notna(r.get(c)))
                         if kv: st.caption(kv)
-                    # Action buttons (PREPARE ONLY — no navigation)
                     pid = str(r.get("id",""))
                     bb1, bb2 = st.columns(2)
                     with bb1:
@@ -574,7 +505,6 @@
                             st.success("✅ Scout Match Reporter prepared. Open it from the sidebar.")
             st.divider()
     else:
-        # Fast table view
         show_cols = preferred_cols if preferred_cols else list(df_show.columns)
         st.markdown("<div class='sl-table'>", unsafe_allow_html=True)
         st.dataframe(df_show[show_cols].reset_index(drop=True), use_container_width=True, height=520)
@@ -589,7 +519,6 @@
     json_bytes = df_export.to_json(orient="records", force_ascii=False, indent=2).encode("utf-8")
     st.download_button("⬇️ Download JSON", json_bytes, file_name=f"{team.replace(' ', '_')}_players.json", mime="application/json")
 
-    # Export shortlist (for current team rows if id present)
     if "id" in df.columns and st.session_state[STATE_SHORTLIST_KEY]:
         ids = list(st.session_state[STATE_SHORTLIST_KEY])
         df_short = df[df["id"].astype(str).isin(ids)]
@@ -597,6 +526,7 @@
             csv_s = df_short.to_csv(index=False).encode("utf-8")
             st.download_button("⬇️ Download Shortlist CSV", csv_s, file_name=f"{team.replace(' ','_')}_shortlist.csv", mime="text/csv")
 
+
 # Suora ajo
 if __name__ == "__main__":
     show_team_view()