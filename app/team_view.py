# app/team_view.py — ScoutLens Team View (Supabase, features preserved)
from __future__ import annotations
from typing import List, Dict, Any, Optional
from datetime import datetime, date
import pandas as pd
import streamlit as st
from postgrest.exceptions import APIError

from supabase_client import get_client

# -------------------- CONFIG / STATE KEYS --------------------
STATE_TEAM_KEY         = "team_view__selected_team"
STATE_SHORTLIST_KEY    = "team_view__shortlist_ids"
STATE_SAVED_VIEWS_KEY  = "team_view__saved_views"
STATE_VISIBLE_COLS_KEY = "team_view__visible_cols"
STATE_Q_KEY            = "team_view__q"
STATE_POS_KEY          = "team_view__pos"
STATE_FOOT_KEY         = "team_view__foot"
STATE_CLUB_KEY         = "team_view__club"
STATE_AGE_KEY          = "team_view__age"
STATE_CACHE_BUSTER     = "team_view__cache_buster"

CARD_THRESHOLD = 80  # korttinäkymän raja

# ========= Helpers =========
def _dbg(e: APIError, title="🔧 Supabase PostgREST -virhe"):
    with st.expander(title, expanded=True):
        st.code(
            f"code: {getattr(e,'code',None)}\n"
            f"message: {getattr(e,'message',str(e))}\n"
            f"details: {getattr(e,'details',None)}\n"
            f"hint: {getattr(e,'hint',None)}",
            "text",
        )

def _safe_str(v: Any) -> str:
    return "" if v is None else str(v)

def _col(df: pd.DataFrame, name: str, dtype="object") -> pd.Series:
    return df[name] if name in df.columns else pd.Series(dtype=dtype)

def _norm_team(p: Dict[str, Any]) -> str:
    return (
        p.get("team_name")
        or p.get("Team")
        or p.get("team")
        or p.get("current_club")
        or p.get("CurrentClub")
        or ""
    ).strip()

def _norm_name(p: Dict[str, Any]) -> str:
    return (p.get("name") or p.get("Name") or "").strip()

def _parse_birthdate_to_age(v: Any) -> Optional[int]:
    if not v:
        return None
    try:
        if isinstance(v, (datetime, date)):
            b = v if isinstance(v, date) else v.date()
        else:
            s = str(v).strip()
            if len(s) == 4 and s.isdigit():
                b = date(int(s), 7, 1)
            elif "-" in s:
                b = datetime.strptime(s[:10], "%Y-%m-%d").date()
            elif "/" in s:
                b = datetime.strptime(s[:10], "%d/%m/%Y").date()
            else:
                return None
        today = date.today()
        return max(0, today.year - b.year - ((today.month, today.day) < (b.month, b.day)))
    except Exception:
        return None

def _derive_age(p: Dict[str, Any]) -> Optional[int]:
    keys = ("BirthDate","birthdate","Birthdate","DOB","date_of_birth","YOB","BirthYear","birthyear")
    for k in keys:
        if k in p and p[k]:
            age = _parse_birthdate_to_age(p[k])
            if age is None and str(p[k]).isdigit() and len(str(p[k])) == 4:
                age = _parse_birthdate_to_age(str(p[k]))
            if age is not None:
                return age
    for k in ("Age","age"):
        if k in p and str(p[k]).isdigit():
            return int(p[k])
    return None

def _guess_position(text: str) -> str:
    t = (text or "").lower()
    if any(k in t for k in ["gk","keeper","goal"]): return "GK"
    if any(k in t for k in ["left back","lb","lwb"]): return "LB"
    if any(k in t for k in ["right back","rb","rwb"]): return "RB"
    if any(k in t for k in ["center back","centre back","cb"]): return "CB"
    if any(k in t for k in ["dm","volante","pivot"]): return "DM"
    if any(k in t for k in ["cm","mezzala","interior"]): return "CM"
    if any(k in t for k in ["am","enganche","no.10","10 "]): return "AM"
    if any(k in t for k in ["lw","left wing"]): return "LW"
    if any(k in t for k in ["rw","right wing"]): return "RW"
    if any(k in t for k in ["st","cf","9 "]): return "ST"
    return ""

# ========= Supabase IO =========
@st.cache_data(show_spinner=False, ttl=10)
def _load_team_names(cache_buster: int) -> List[str]:
    sb = get_client()
    try:
        # ensisijaisesti teams-taulusta
        data = sb.table("teams").select("name").order("name").execute().data or []
        names = [ (t.get("name") or "").strip() for t in data if (t.get("name") or "").strip() ]
        if names:
            return names
        # fallback: pelaajista
        pdata = sb.table("players").select("team_name").execute().data or []
        return sorted({ (p.get("team_name") or "").strip() for p in pdata if (p.get("team_name") or "").strip() })
    except APIError as e:
        _dbg(e)
        return []
    except Exception:
        return []

@st.cache_data(show_spinner=False, ttl=10)
def _collect_players_for_team(team: str, cache_buster: int) -> List[Dict[str, Any]]:
    sb = get_client()
    try:
        res = sb.table("players").select("*").eq("team_name", team).execute()
        players = res.data or []
    except APIError as e:
        _dbg(e)
        return []
    except Exception:
        return []

    out: List[Dict[str, Any]] = []
    for p in players:
        if _norm_team(p) == team:
            pid = _safe_str(p.get("id") or p.get("PlayerID") or p.get("player_id") or "")
            name = _norm_name(p)
            tname = _norm_team(p)
            row = {**p, "id": pid, "name": name, "team_name": tname}
            if "Age" not in row or row.get("Age") in (None, "", 0):
                age = _derive_age(p)
                if age is not None:
                    row["Age"] = age
            row["CurrentClub"] = row.get("CurrentClub") or row.get("current_club") or tname
            out.append(row)
    return out

@st.cache_data(show_spinner=False, ttl=10)
def _load_shortlist() -> set:
    sb = get_client()
    try:
        res = (
            sb.table("shortlists")
            .select("player_id")
            .eq("name", "Default")
            .execute()
        )
        data = res.data or []
        return {str(r["player_id"]) for r in data if r.get("player_id")}
    except APIError as e:
        # Taulu puuttuu → näytä ohje, mutta älä kaadu
        _dbg(e, "ℹ️ Shortlist-taulu puuttuu? (debug)")
        st.info("Shortlist on pois käytöstä, koska taulua `public.shortlists` ei löytynyt.")
        return set()
    except Exception:
        return set()

def _save_shortlist(s: set) -> None:
    sb = get_client()
    try:
        # yksinkertainen "replace" strategia: tyhjennä ja lisää uudelleen
        sb.table("shortlists").delete().eq("name", "Default").execute()
        if s:
            rows = [{"name": "Default", "player_id": str(pid)} for pid in s]
            sb.table("shortlists").insert(rows).execute()
    except APIError as e:
        _dbg(e, "ℹ️ Shortlist-talennus epäonnistui (debug)")
        st.error("Shortlistin tallennus epäonnistui. Luo taulu `public.shortlists` (katso SQL-ohje alla).")
    except Exception:
        pass

# ========= Data shaping =========
def _teams_from_players_json(cache_buster: int) -> List[str]:
    sb = get_client()
    try:
        res = sb.table("players").select("team_name").execute()
        return sorted({(p.get("team_name") or '').strip() for p in (res.data or []) if (p.get("team_name") or '').strip()})
    except Exception:
        return []

def _rows_to_df(rows: List[Dict[str, Any]]) -> pd.DataFrame:
    if not rows:
        return pd.DataFrame(columns=["id","name","team_name"])

    cols = set()
    for r in rows:
        cols.update(r.keys())
    df = pd.DataFrame([{c: r.get(c, None) for c in cols} for r in rows])

    # Standard names
    if "name" not in df.columns and "Name" in df.columns:
        df.rename(columns={"Name":"name"}, inplace=True)
    if "team_name" not in df.columns:
        for c in ["team","Team","current_club","CurrentClub"]:
            if c in df.columns:
                df["team_name"] = df[c]; break
        if "team_name" not in df.columns: df["team_name"] = ""
    if "CurrentClub" not in df.columns:
        df["CurrentClub"] = df["team_name"]

    if "Position" not in df.columns:
        for c in ["Position","position","Role","role","Pos","pos"]:
            if c in df.columns:
                df.rename(columns={c:"Position"}, inplace=True); break
    if "Position" not in df.columns:
        src = next((c for c in ["role","Role","Notes","notes","profile","Profile","description","Desc"] if c in df.columns), None)
        if src: df["Position"] = df[src].astype(str).map(_guess_position)

    if "Foot" not in df.columns:
        for c in ["Foot","PreferredFoot","foot","preferred_foot"]:
            if c in df.columns:
                df.rename(columns={c:"Foot"}, inplace=True); break

    if "Age" not in df.columns: df["Age"] = None

    # Try numeric
    for c in df.columns:
        if df[c].dtype == object:
            try: df[c] = pd.to_numeric(df[c], errors="ignore")
            except Exception: pass

    if "id" in df.columns: df["id"] = df["id"].astype(str)
    return df

# ========= UI =========
def show_team_view():
    st.header("🏟️ Team View")

    # Reload
    col_reload, _ = st.columns([0.22, 0.78])
    with col_reload:
        if st.button("↻ Reload data", help="Clear caches and reload"):
            st.cache_data.clear()
            st.session_state[STATE_CACHE_BUSTER] = st.session_state.get(STATE_CACHE_BUSTER, 0) + 1
            st.rerun()

    cache_buster = st.session_state.get(STATE_CACHE_BUSTER, 0)

    # Teams
    preselected = st.session_state.get(STATE_TEAM_KEY)
    teams: List[str] = _load_team_names(cache_buster)
    if not teams:
        teams = _teams_from_players_json(cache_buster)

    if not teams:
        st.info("No teams available. Add players first.")
        # Shortlist-taulun ohje tarvittaessa
        with st.expander("SQL: create public.shortlists (valinnainen)"):
            st.code(
                "create table if not exists public.shortlists (\n"
                "  player_id uuid primary key\n"
                ");\n"
                "alter table public.shortlists enable row level security;\n"
                "create policy if not exists read_shortlists on public.shortlists for select using (true);\n"
                "create policy if not exists write_shortlists on public.shortlists for insert with check (true);\n"
                "create policy if not exists del_shortlists on public.shortlists for delete using (true);\n"
                "notify pgrst, 'reload schema';",
                language="sql",
            )
        return

    selected_idx = teams.index(preselected) if preselected in teams else 0
    team = st.selectbox("Select Team", teams, index=selected_idx, key=STATE_TEAM_KEY)

    # Players for team
    rows = _collect_players_for_team(team, cache_buster)
    if not rows:
        st.info(f"No players found for team {team}.")
        return

    df = _rows_to_df(rows)

    # KPI:t
    st.subheader(f"Players — {team}")
    c1, c2, c3 = st.columns(3)
    with c1: st.metric("Players", len(df))
    with c2:
<<<<<<< HEAD
        pos_counts = Counter(df.get("Position", pd.Series(dtype=object)).fillna("—").astype(str))
=======
        pos_s = _col(df, "Position")
        pos_counts = pos_s.fillna("—").astype(str).value_counts()
>>>>>>> d77d87bd
        st.metric("Unique positions", len(pos_counts))
    with c3:
        rating_s = pd.to_numeric(_col(df, "scout_rating"), errors="coerce")
        avg = round(rating_s.dropna().mean(), 1) if len(df) else 0
        st.metric("Avg rating", avg if avg == avg else "–")  # NaN check

    # Pieni jakauma
    pos_chart_s = _col(df, "Position")
    if pos_chart_s.notna().any():
        st.caption("Position distribution")
        st.bar_chart(pos_chart_s.fillna("—").astype(str).value_counts())

    # --------- Filters ----------
    with st.container():
        c1, c2, c3, c4, c5, c6 = st.columns([1.6, 1.1, 1.1, 1.2, 1.2, 0.7], gap="small")
        with c1:
            q = st.text_input("Search name", key=STATE_Q_KEY, placeholder="e.g. Díaz, González").strip()
        with c2:
            pos_vals = sorted([v for v in _col(df, "Position").dropna().astype(str).unique() if v])
            pos_sel = st.multiselect("Position", pos_vals, default=st.session_state.get(STATE_POS_KEY, []), key=STATE_POS_KEY)
        with c3:
            foot_vals = sorted([v for v in _col(df, "Foot").dropna().astype(str).unique() if v])
            foot_sel = st.multiselect("Foot", foot_vals, default=st.session_state.get(STATE_FOOT_KEY, []), key=STATE_FOOT_KEY)
        with c4:
            age_min = age_max = None
            if "Age" in df.columns:
                ages = pd.to_numeric(df["Age"], errors="coerce").dropna()
                if not ages.empty:
                    amin, amax = int(ages.min()), int(ages.max())
                    amin_c, amax_c = max(14, amin), min(45, amax)
                    if amin_c >= amax_c:
                        st.caption(f"Age range: {amin_c} only")
                        st.session_state.pop(STATE_AGE_KEY, None)
                    else:
                        default_age = st.session_state.get(STATE_AGE_KEY, (amin_c, amax_c))
                        d0 = max(amin_c, min(default_age[0], amax_c))
                        d1 = max(amin_c, min(default_age[1], amax_c))
                        if d0 > d1: d0, d1 = d1, d0
                        age_min, age_max = st.slider("Age", min_value=amin_c, max_value=amax_c, value=(d0, d1), key=STATE_AGE_KEY)
                else:
                    st.caption("No age data")
        with c5:
            club_vals = sorted([v for v in _col(df, "CurrentClub").dropna().astype(str).unique() if v])
            club_sel = st.multiselect("Current club", club_vals, default=st.session_state.get(STATE_CLUB_KEY, []), key=STATE_CLUB_KEY)
        with c6:
            if st.button("Reset", help="Clear all filters"):
                st.session_state[STATE_Q_KEY] = ""
                st.session_state[STATE_POS_KEY] = []
                st.session_state[STATE_FOOT_KEY] = []
                st.session_state[STATE_CLUB_KEY] = []
                st.session_state.pop(STATE_AGE_KEY, None)
                st.rerun()

    # Chips
    chips = []
    if q: chips.append(f"🔎 {q}")
    if pos_sel: chips.append("📍 " + "/".join(pos_sel))
    if foot_sel: chips.append("🦶 " + "/".join(foot_sel))
    if (STATE_AGE_KEY in st.session_state) or (age_min is not None and age_max is not None):
        lo, hi = (st.session_state.get(STATE_AGE_KEY, (age_min, age_max)))
        if lo is not None and hi is not None: chips.append(f"🎂 {lo}-{hi}")
    if club_sel: chips.append("🏟️ " + "/".join(club_sel))
    if chips:
        st.markdown(" ".join(f"<span class='sl-chip'>{c}</span>" for c in chips), unsafe_allow_html=True)

    # --------- Saved Views ----------
    st.session_state.setdefault(STATE_SAVED_VIEWS_KEY, {})
    st.divider()
    st.caption("Saved Views")
    sv_c1, sv_c2 = st.columns([1.3, 2])
    with sv_c1:
        view_name = st.text_input("New view name", "", placeholder="e.g. U23 left-footed")
    with sv_c2:
        if st.button("💾 Save current view", use_container_width=True, disabled=not view_name):
            current_view = {
                "q": st.session_state.get(STATE_Q_KEY, ""),
                "pos_sel": st.session_state.get(STATE_POS_KEY, []),
                "foot_sel": st.session_state.get(STATE_FOOT_KEY, []),
                "club_sel": st.session_state.get(STATE_CLUB_KEY, []),
                "age": st.session_state.get(STATE_AGE_KEY, None),
            }
            st.session_state[STATE_SAVED_VIEWS_KEY][view_name] = current_view
            st.success(f"Saved view: {view_name}")

    if st.session_state[STATE_SAVED_VIEWS_KEY]:
        pick = st.selectbox("Apply saved view", ["—"] + list(st.session_state[STATE_SAVED_VIEWS_KEY].keys()))
        if pick != "—":
            v = st.session_state[STATE_SAVED_VIEWS_KEY][pick]
            st.session_state[STATE_Q_KEY] = v.get("q", "")
            st.session_state[STATE_POS_KEY] = v.get("pos_sel", [])
            st.session_state[STATE_FOOT_KEY] = v.get("foot_sel", [])
            st.session_state[STATE_CLUB_KEY] = v.get("club_sel", [])
            if v.get("age") is not None: st.session_state[STATE_AGE_KEY] = tuple(v["age"])
            else: st.session_state.pop(STATE_AGE_KEY, None)
            st.rerun()

    # --------- Apply filters ----------
    df_show = df.copy()
    if q: df_show = df_show[df_show["name"].astype(str).str.contains(q, case=False, na=False)]
    if pos_sel: df_show = df_show[_col(df_show, "Position").astype(str).isin(pos_sel)]
    if foot_sel: df_show = df_show[_col(df_show, "Foot").astype(str).isin(foot_sel)]
    if (STATE_AGE_KEY in st.session_state) or (age_min is not None and age_max is not None):
        lo, hi = st.session_state.get(STATE_AGE_KEY, (age_min, age_max))
        if lo is not None and hi is not None and "Age" in df_show.columns:
            df_show = df_show[pd.to_numeric(df_show["Age"], errors="coerce").between(lo, hi, inclusive="both")]
    if club_sel:
        df_show = df_show[_col(df_show, "CurrentClub").astype(str).isin(club_sel)]

    st.markdown(f"**Results:** {len(df_show)} / {len(df)}  •  Columns: {len(df_show.columns)}")

    # Visible columns & sorting
    preferred_cols = ["id","name","Position","Age","CurrentClub","Foot","team_name"]
    rating_like = [c for c in df_show.columns if c not in preferred_cols and pd.api.types.is_numeric_dtype(df_show[c])]
    if st.session_state.get(STATE_VISIBLE_COLS_KEY):
        preferred_cols = [c for c in st.session_state[STATE_VISIBLE_COLS_KEY] if c in df_show.columns]
    else:
        preferred_cols = [c for c in preferred_cols if c in df_show.columns] + rating_like[:6]

    use_cards = len(df_show) <= CARD_THRESHOLD

    # --------- Render ----------
    if len(df_show) == 0:
        st.info("No matches with current filters.")
    elif use_cards and "id" in df_show.columns:
        st.write("Click ☆ to add to shortlist.")
        # init shortlist state
        if STATE_SHORTLIST_KEY not in st.session_state:
            st.session_state[STATE_SHORTLIST_KEY] = _load_shortlist()

        def _shortlist_toggle(pid: str):
            if not pid: return
            s = st.session_state[STATE_SHORTLIST_KEY]
            if pid in s: s.remove(pid)
            else: s.add(pid)
            _save_shortlist(s)

        top_numeric = [c for c in rating_like if c in df_show.columns][:3]
        for _, r in df_show.reset_index(drop=True).iterrows():
            with st.container(border=True):
                c0, c1, c2 = st.columns([0.14, 2.2, 1.6])
                with c0:
                    pid = str(r.get("id") or "")
                    is_in = pid in st.session_state[STATE_SHORTLIST_KEY]
                    label = "★" if is_in else "☆"
                    if st.button(label, key=f"team_view__short_{pid}", help="Toggle shortlist"):
                        _shortlist_toggle(pid)
                with c1:
                    n = r.get("name",""); pos = r.get("Position",""); age = r.get("Age",""); club = r.get("CurrentClub","")
                    st.markdown(f"**{_safe_str(n)}**  \n{_safe_str(pos)} • Age {age} • {club}")
                with c2:
                    if top_numeric:
                        kv = " • ".join(f"{c}: {r[c] if pd.notna(r.get(c)) else ''}" for c in top_numeric if c in r)
                        if kv: st.caption(kv)
                    pid = str(r.get("id",""))
                    bb1, bb2 = st.columns(2)
                    with bb1:
                        if st.button("✍️ Prepare Editor", key=f"team_view__prep_editor_{pid}"):
                            st.session_state["editor__selected_player_id"] = pid
                            st.success("✅ Player Editor prepared. Open it from the sidebar.")
                    with bb2:
                        if st.button("📝 Prepare Reporter", key=f"team_view__prep_report_{pid}"):
                            st.session_state["report__selected_player_id"] = pid
                            st.success("✅ Scout Match Reporter prepared. Open it from the sidebar.")
            st.divider()
    else:
        show_cols = preferred_cols if preferred_cols else list(df_show.columns)
        st.markdown("<div class='sl-table'>", unsafe_allow_html=True)
        st.dataframe(df_show[show_cols].reset_index(drop=True), use_container_width=True, height=520)
        st.markdown("</div>", unsafe_allow_html=True)

    # --------- Export ----------
    st.markdown("### Export")
    df_export = df_show.reset_index(drop=True)
    st.download_button("⬇️ Download CSV", df_export.to_csv(index=False).encode("utf-8"),
                       file_name=f"{team.replace(' ', '_')}_players.csv", mime="text/csv")
    st.download_button("⬇️ Download JSON",
                       df_export.to_json(orient="records", force_ascii=False, indent=2).encode("utf-8"),
                       file_name=f"{team.replace(' ', '_')}_players.json", mime="application/json")

# Suora ajo
if __name__ == "__main__":
    show_team_view()<|MERGE_RESOLUTION|>--- conflicted
+++ resolved
@@ -287,12 +287,8 @@
     c1, c2, c3 = st.columns(3)
     with c1: st.metric("Players", len(df))
     with c2:
-<<<<<<< HEAD
-        pos_counts = Counter(df.get("Position", pd.Series(dtype=object)).fillna("—").astype(str))
-=======
         pos_s = _col(df, "Position")
         pos_counts = pos_s.fillna("—").astype(str).value_counts()
->>>>>>> d77d87bd
         st.metric("Unique positions", len(pos_counts))
     with c3:
         rating_s = pd.to_numeric(_col(df, "scout_rating"), errors="coerce")
