"""Sidebar utilities and builders."""

from __future__ import annotations

import json
from html import escape
from pathlib import Path
from typing import Callable, Dict, Iterable

import streamlit as st


def bootstrap_sidebar_auto_collapse() -> None:
    """Collapse the sidebar automatically on narrow viewports."""
    st.markdown(
        """
        <script>
        (function() {
          const collapseBtn = window.parent.document.querySelector(
            '[data-testid="stSidebarCollapseButton"]'
          );
          function autoCollapse() {
            if (window.innerWidth < 768 && collapseBtn) {
              collapseBtn.click();
            }
          }
          window.addEventListener('load', autoCollapse);
          window.addEventListener('resize', autoCollapse);
        })();
        </script>
        """,
        unsafe_allow_html=True,
    )


def build_sidebar(
    *,
    current: str,
    nav_keys: Iterable[str],
    nav_labels: Dict[str, str],
    nav_icons: Dict[str, str],
    app_title: str,
    app_tagline: str,
    app_version: str,
    go: Callable[[str], None],
    logout: Callable[[], None],
) -> None:
    """Render the application sidebar."""

    root = Path(__file__).resolve().parents[2]

    with st.sidebar:
        nav_options = list(nav_keys)
        nav_display = {key: nav_labels.get(key, key) for key in nav_options}

        st.markdown("<div class='sidebar-shell'>", unsafe_allow_html=True)
        st.markdown("<div class='sidebar-header'>", unsafe_allow_html=True)
        st.markdown("<div class='sidebar-logo'>", unsafe_allow_html=True)
        st.image(str(root / "assets" / "logo.png"), use_container_width=True)
        st.markdown("</div>", unsafe_allow_html=True)

        tagline_html = (
            f"<div class='scout-sub'>{escape(app_tagline)}</div>" if app_tagline else ""
        )
        st.markdown(
            """
            <div class='sidebar-title'>
              <div class='scout-brand'>{title}</div>
              {tagline}
            </div>
            """.format(title=escape(app_title), tagline=tagline_html),
            unsafe_allow_html=True,
        )
        st.markdown("</div>", unsafe_allow_html=True)

        st.markdown("<div class='sidebar-nav'>", unsafe_allow_html=True)
        st.markdown("<div class='nav-title'>Navigation</div>", unsafe_allow_html=True)

        st.radio(
            "Navigate",
            options=nav_options,
            index=nav_options.index(current) if current in nav_options else 0,
            format_func=lambda key: nav_display.get(key, key),
            key="_nav_radio",
            label_visibility="collapsed",
            on_change=lambda: go(st.session_state["_nav_radio"]),
        )
        st.markdown("</div>", unsafe_allow_html=True)

        icon_map = {key: nav_icons.get(key, "") for key in nav_options}
        st.markdown(
            """
            <script>
            (function() {
              const ICON_MAP = {icon_map};
              const rootDoc = (window.parent && window.parent.document) ? window.parent.document : document;
              if (!rootDoc) {{
                return;
              }}
              const labels = rootDoc.querySelectorAll('section[data-testid="stSidebar"] [role="radiogroup"] > label');
              labels.forEach((label) => {{
                const input = label.querySelector('input');
                if (!input) {{
                  return;
                }}
                const icon = ICON_MAP[input.value] || '';
                if (icon) {{
                  label.setAttribute('data-icon', icon);
                }} else {{
                  label.removeAttribute('data-icon');
                }}
              }});
            })();
            </script>
            """.format(icon_map=json.dumps(icon_map)),
            unsafe_allow_html=True,
        )

        auth = st.session_state.get("auth", {})
        user = auth.get("user")
        if auth.get("authenticated") and user:
            display_name = (
                user.get("name")
                or user.get("username")
                or user.get("user_metadata", {}).get("full_name")
                or user.get("email")
                or "Scout"
            )
            email = user.get("email") or ""
            avatar_url = (
                user.get("user_metadata", {}).get("avatar_url")
                or user.get("avatar_url")
                or ""
            )
            initials = "".join(part[0].upper() for part in display_name.split() if part)[:2]
            initials = initials or "SL"

            avatar_classes = "profile-avatar"
            avatar_inner = ""
            if avatar_url:
                avatar_classes += " has-image"
                avatar_inner = (
                    "<img src='{src}' alt='{alt} avatar' loading='lazy'/>".format(
                        src=escape(avatar_url), alt=escape(display_name)
                    )
                )

            profile_html = """
            <div class='sidebar-profile-card'>
              <div class='{classes}' data-initials='{initials}'>{inner}</div>
              <div class='profile-meta'>
                <div class='profile-name'>{name}</div>
                {email_line}
              </div>
            </div>
            """.format(
                classes=avatar_classes,
                initials=escape(initials),
                inner=avatar_inner,
                name=escape(display_name),
                email_line=(
                    f"<div class='profile-email'>{escape(email)}</div>" if email else ""
                ),
            )
            st.markdown(profile_html, unsafe_allow_html=True)
            st.markdown("<div class='sidebar-signout'>", unsafe_allow_html=True)
<<<<<<< HEAD
            st.button("Sign out", on_click=logout, key="sidebar-signout")
=======
            st.button("Sign out", on_click=logout, type="secondary", key="sidebar-signout")
>>>>>>> 5a6bcd8b
            st.markdown("</div>", unsafe_allow_html=True)

        st.markdown(
            """
            <div class='sb-footer'>
              <span class='sb-footer-title'>{title}</span>
              <span class='sb-version'>v{version}</span>
            </div>
            """.format(title=escape(app_title), version=escape(app_version)),
            unsafe_allow_html=True,
        )
        st.markdown("</div>", unsafe_allow_html=True)


__all__ = ["bootstrap_sidebar_auto_collapse", "build_sidebar"]
<|MERGE_RESOLUTION|>--- conflicted
+++ resolved
@@ -1,3 +1,4 @@
+# file: ui/sidebar.py
 """Sidebar utilities and builders."""
 
 from __future__ import annotations
@@ -11,21 +12,51 @@
 
 
 def bootstrap_sidebar_auto_collapse() -> None:
-    """Collapse the sidebar automatically on narrow viewports."""
+    """Collapse the sidebar automatically on narrow viewports without toggle loops."""
     st.markdown(
         """
         <script>
-        (function() {
-          const collapseBtn = window.parent.document.querySelector(
-            '[data-testid="stSidebarCollapseButton"]'
-          );
-          function autoCollapse() {
-            if (window.innerWidth < 768 && collapseBtn) {
-              collapseBtn.click();
+        (function () {
+          if (window.__SB_AUTOCOLLAPSE_INIT__) return;  // guard across reruns
+          window.__SB_AUTOCOLLAPSE_INIT__ = true;
+
+          const rootDoc = (window.parent && window.parent.document) ? window.parent.document : document;
+
+          function getEls() {
+            return {
+              sidebar: rootDoc.querySelector('section[data-testid="stSidebar"]'),
+              btn: rootDoc.querySelector('[data-testid="stSidebarCollapseButton"]'),
+            };
+          }
+
+          function isExpanded(sidebar, btn) {
+            // Prefer sidebar's state; fallback button's aria-expanded.
+            if (sidebar && sidebar.hasAttribute('aria-expanded')) {
+              return sidebar.getAttribute('aria-expanded') === 'true';
             }
-          }
-          window.addEventListener('load', autoCollapse);
-          window.addEventListener('resize', autoCollapse);
+            if (btn && btn.hasAttribute('aria-expanded')) {
+              return btn.getAttribute('aria-expanded') === 'true';
+            }
+            return false;
+          }
+
+          function ensureCollapsed() {
+            const { sidebar, btn } = getEls();
+            if (!btn) return;
+            const narrow = window.innerWidth < 768;
+            if (narrow && isExpanded(sidebar, btn)) {
+              btn.click();  // why: avoid flapping; collapse only when open
+            }
+          }
+
+          let rafId = null;
+          function onResize() {
+            if (rafId) cancelAnimationFrame(rafId);
+            rafId = requestAnimationFrame(ensureCollapsed);
+          }
+
+          window.addEventListener('load', () => { setTimeout(ensureCollapsed, 0); }, { once: true });
+          window.addEventListener('resize', onResize);
         })();
         </script>
         """,
@@ -46,7 +77,6 @@
     logout: Callable[[], None],
 ) -> None:
     """Render the application sidebar."""
-
     root = Path(__file__).resolve().parents[2]
 
     with st.sidebar:
@@ -56,7 +86,11 @@
         st.markdown("<div class='sidebar-shell'>", unsafe_allow_html=True)
         st.markdown("<div class='sidebar-header'>", unsafe_allow_html=True)
         st.markdown("<div class='sidebar-logo'>", unsafe_allow_html=True)
-        st.image(str(root / "assets" / "logo.png"), use_container_width=True)
+
+        logo_path = root / "assets" / "logo.png"
+        if logo_path.exists():
+            st.image(str(logo_path), use_container_width=True)
+
         st.markdown("</div>", unsafe_allow_html=True)
 
         tagline_html = (
@@ -76,40 +110,58 @@
         st.markdown("<div class='sidebar-nav'>", unsafe_allow_html=True)
         st.markdown("<div class='nav-title'>Navigation</div>", unsafe_allow_html=True)
 
-        st.radio(
-            "Navigate",
-            options=nav_options,
-            index=nav_options.index(current) if current in nav_options else 0,
-            format_func=lambda key: nav_display.get(key, key),
-            key="_nav_radio",
-            label_visibility="collapsed",
-            on_change=lambda: go(st.session_state["_nav_radio"]),
-        )
+        if nav_options:
+            st.radio(
+                "Navigate",
+                options=nav_options,
+                index=nav_options.index(current) if current in nav_options else 0,
+                format_func=lambda key: nav_display.get(key, key),
+                key="_nav_radio",
+                label_visibility="collapsed",
+                on_change=lambda: go(st.session_state["_nav_radio"]),
+            )
+        else:
+            st.caption("No sections available")
+
         st.markdown("</div>", unsafe_allow_html=True)
 
         icon_map = {key: nav_icons.get(key, "") for key in nav_options}
         st.markdown(
             """
             <script>
-            (function() {
+            (function () {
+              const rootDoc = (window.parent && window.parent.document) ? window.parent.document : document;
               const ICON_MAP = {icon_map};
-              const rootDoc = (window.parent && window.parent.document) ? window.parent.document : document;
-              if (!rootDoc) {{
-                return;
-              }}
-              const labels = rootDoc.querySelectorAll('section[data-testid="stSidebar"] [role="radiogroup"] > label');
-              labels.forEach((label) => {{
-                const input = label.querySelector('input');
-                if (!input) {{
-                  return;
-                }}
-                const icon = ICON_MAP[input.value] || '';
-                if (icon) {{
-                  label.setAttribute('data-icon', icon);
-                }} else {{
-                  label.removeAttribute('data-icon');
-                }}
-              }});
+
+              function applyIcons() {
+                const labels = rootDoc.querySelectorAll(
+                  'section[data-testid="stSidebar"] [role="radiogroup"] > label'
+                );
+                labels.forEach((label) => {
+                  const input = label.querySelector('input');
+                  if (!input) return;
+                  const key = input.value;
+                  const icon = ICON_MAP[key] || '';
+                  if (icon) {
+                    label.setAttribute('data-icon', icon);
+                  } else {
+                    label.removeAttribute('data-icon');
+                  }
+                });
+              }
+
+              // Run now
+              applyIcons();
+
+              // Observe future changes once to survive Streamlit re-renders
+              if (!window.__SB_ICON_OBS__) {
+                const group = rootDoc.querySelector('section[data-testid="stSidebar"] [role="radiogroup"]');
+                if (group) {
+                  const obs = new MutationObserver(applyIcons);
+                  obs.observe(group, { childList: true, subtree: true });
+                  window.__SB_ICON_OBS__ = obs;
+                }
+              }
             })();
             </script>
             """.format(icon_map=json.dumps(icon_map)),
@@ -132,18 +184,18 @@
                 or user.get("avatar_url")
                 or ""
             )
-            initials = "".join(part[0].upper() for part in display_name.split() if part)[:2]
-            initials = initials or "SL"
-
-            avatar_classes = "profile-avatar"
-            avatar_inner = ""
-            if avatar_url:
-                avatar_classes += " has-image"
-                avatar_inner = (
-                    "<img src='{src}' alt='{alt} avatar' loading='lazy'/>".format(
-                        src=escape(avatar_url), alt=escape(display_name)
-                    )
+            initials = "".join(
+                (part[0].upper() for part in display_name.split() if part)
+            )[:2] or "SL"
+
+            avatar_classes = "profile-avatar" + (" has-image" if avatar_url else "")
+            avatar_inner = (
+                "<img src='{src}' alt='{alt} avatar' loading='lazy' referrerpolicy='no-referrer'/>".format(
+                    src=escape(avatar_url), alt=escape(display_name)
                 )
+                if avatar_url
+                else ""
+            )
 
             profile_html = """
             <div class='sidebar-profile-card'>
@@ -163,12 +215,10 @@
                 ),
             )
             st.markdown(profile_html, unsafe_allow_html=True)
+
             st.markdown("<div class='sidebar-signout'>", unsafe_allow_html=True)
-<<<<<<< HEAD
+            # why: Streamlit ei tue varmasti "secondary"-tyyppiä kaikissa versioissa; oletus on jo secondary
             st.button("Sign out", on_click=logout, key="sidebar-signout")
-=======
-            st.button("Sign out", on_click=logout, type="secondary", key="sidebar-signout")
->>>>>>> 5a6bcd8b
             st.markdown("</div>", unsafe_allow_html=True)
 
         st.markdown(
@@ -183,4 +233,4 @@
         st.markdown("</div>", unsafe_allow_html=True)
 
 
-__all__ = ["bootstrap_sidebar_auto_collapse", "build_sidebar"]
+__all__ = ["bootstrap_sidebar_auto_collapse", "build_sidebar"]