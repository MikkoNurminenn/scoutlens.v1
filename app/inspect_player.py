"""Inspect Player page aligned with Reports schema (attributes JSON, 0–5)."""

from __future__ import annotations

from datetime import date
import textwrap
import pandas as pd
import streamlit as st
from postgrest.exceptions import APIError

from app.ui import bootstrap_sidebar_auto_collapse
from app.supabase_client import get_client

bootstrap_sidebar_auto_collapse()


def _calc_age(dob_str: str | None) -> str:
    if not dob_str:
        return "—"
    dob = pd.to_datetime(dob_str, errors="coerce")
    if pd.isna(dob):
        return "—"
    today = date.today()
    years = today.year - dob.year - ((today.month, today.day) < (dob.month, dob.day))
    return f"{years} yrs"


def _avg_0_5(*vals) -> float | None:
    nums = [float(v) for v in vals if v is not None and pd.notna(v)]
    if not nums:
        return None
    # clip to 1–5 just in case, then average and clip to 0–5
    nums = [min(5.0, max(1.0, n)) for n in nums]
    return round(min(5.0, max(0.0, sum(nums) / len(nums))), 1)


def show_inspect_player() -> None:
    """Render the Inspect Player page (reads reports.attributes)."""
    st.title("🔍 Inspect Player")
    sb = get_client()

    # --- Players dropdown (essential fields only) ---
    try:
        players = (
            sb.table("players")
            .select(
                "id,name,position,current_club,nationality,date_of_birth,"
                "team_name,preferred_foot,club_number,scout_rating,transfermarkt_url"
            )
            .order("name")
            .execute()
            .data
            or []
        )
    except APIError as e:
        st.error(f"Failed to load players: {e}")
        return

    if not players:
        st.info("No players found. Create a player from Reports or Players first.")
        return

    ids = [p["id"] for p in players]
    labels = {
        p["id"]: f"{p['name']} ({p.get('current_club') or p.get('team_name') or '—'})"
        for p in players
    }
    default_id = st.session_state.get("inspect__player_id") or ids[0]
    try:
        default_idx = ids.index(default_id)
    except ValueError:
        default_idx = 0

    player_id = st.selectbox(
        "Player",
        options=ids,
        format_func=lambda x: labels.get(x, "—"),
        index=default_idx,
    )
    st.session_state["inspect__player_id"] = player_id
    player = next((p for p in players if p["id"] == player_id), players[0])

    # --- Player header (compact)
    st.subheader(player["name"])
    c1, c2, c3, c4 = st.columns(4)
    c1.metric("Position", player.get("position") or "—")
    c2.metric("Club", player.get("current_club") or player.get("team_name") or "—")
    c3.metric("Nationality", player.get("nationality") or "—")
    c4.metric("Age", _calc_age(player.get("date_of_birth")))

    with st.expander("Details"):
        tm = player.get("transfermarkt_url")
        st.write(
            {
                "Preferred foot": player.get("preferred_foot"),
                "Number": player.get("club_number"),
                "Scout rating": player.get("scout_rating"),
                "Date of birth": player.get("date_of_birth"),
                "Transfermarkt": tm if tm else "—",
            }
        )
        if tm:
            st.markdown(f"[Open on Transfermarkt]({tm})")

    # --- Filters for reports ---
    st.markdown("### Match Reports")
    fc1, fc2 = st.columns([2, 1])
    comp_filter = fc1.text_input("Filter by competition (contains)", "")
    date_range = fc2.date_input(
        "Date range",
        value=(),
        help="Optional: filter reports between two dates",
    )

<<<<<<< HEAD
    # --- Reports query (attributes-based) ---
    try:
        reports = (
            sb.table("reports")
            .select("id,report_date,competition,opponent,location,attributes")
=======
    # --- Reports query (NOTE: reads attributes JSON instead of old flat cols) ---
    try:
        reports = (
            sb.table("reports")
            .select("id,report_date,competition,opponent,attributes")
>>>>>>> 649b2cf6
            .eq("player_id", player_id)
            .order("report_date", desc=True)
            .limit(500)
            .execute()
            .data
            or []
        )
    except APIError as e:
        st.error(f"Failed to load reports: {e}")
        return

    if not reports:
        st.info("No reports yet for this player.")
        return

<<<<<<< HEAD
    # --- Data shaping & filters ---
    df = pd.DataFrame(reports)
    if "report_date" in df:
        df["report_date"] = pd.to_datetime(df["report_date"], errors="coerce")

    # expand attributes jsonb
    attrs = df.pop("attributes", pd.Series(dtype="object"))
    if not attrs.empty:
        attrs = attrs.apply(lambda a: a or {})
        for key in [
            "position",
            "foot",
            "technique",
            "game_intelligence",
            "mental",
            "athletic",
            "comments",
        ]:
            df[key] = attrs.apply(lambda x, k=key: x.get(k))

    # numeric conversions
    for col in ["technique", "game_intelligence", "mental", "athletic"]:
        if col in df:
            df[col] = pd.to_numeric(df[col], errors="coerce")
    if {"technique", "game_intelligence", "mental", "athletic"}.issubset(df.columns):
        df["rating"] = df[["technique", "game_intelligence", "mental", "athletic"]].mean(
            axis=1, skipna=True
        )
        df["rating"] = df["rating"].round(1)

    # text filter
=======
    # --- Normalize / flatten attributes ---
    rows = []
    for r in reports:
        a = r.get("attributes") or {}
        if not isinstance(a, dict):
            a = {}
        tech = pd.to_numeric(a.get("technique"), errors="coerce")
        gi = pd.to_numeric(a.get("game_intelligence"), errors="coerce")
        ment = pd.to_numeric(a.get("mental"), errors="coerce")
        ath = pd.to_numeric(a.get("athletic"), errors="coerce")
        avg = _avg_0_5(tech, gi, ment, ath)

        comment = (a.get("comments") or "").strip()
        if len(comment) > 120:
            comment = textwrap.shorten(comment, width=120, placeholder="…")

        rows.append(
            {
                "Date": r.get("report_date"),
                "Competition": r.get("competition") or "",
                "Opponent": r.get("opponent") or "",
                "Pos": a.get("position"),
                "Foot": a.get("foot"),
                "Tech": float(tech) if pd.notna(tech) else None,
                "GI": float(gi) if pd.notna(gi) else None,
                "MENT": float(ment) if pd.notna(ment) else None,
                "ATH": float(ath) if pd.notna(ath) else None,
                "Avg (0–5)": avg,
                "Comments": comment,
            }
        )

    df = pd.DataFrame(rows)

    # Types & filters
    if "Date" in df.columns:
        df["Date"] = pd.to_datetime(df["Date"], errors="coerce")

>>>>>>> 649b2cf6
    if comp_filter:
        df = df[df["Competition"].fillna("").str.contains(comp_filter, case=False)]

    if isinstance(date_range, tuple) and len(date_range) == 2:
        start, end = date_range
        if start and end:
            df = df[(df["Date"] >= pd.to_datetime(start)) & (df["Date"] <= pd.to_datetime(end))]

    if df.empty:
        st.warning("No reports match the current filters.")
        return

<<<<<<< HEAD
    # keep only clean columns and friendly headers
    cols_order = [
        "report_date",
        "competition",
        "opponent",
        "position",
        "foot",
        "technique",
        "game_intelligence",
        "mental",
        "athletic",
        "rating",
        "comments",
    ]
    df = df[[c for c in cols_order if c in df.columns]].copy()

    if "comments" in df:
        df["comments"] = df["comments"].fillna("").apply(
            lambda s: textwrap.shorten(str(s), width=120, placeholder="…")
        )

    ratings = pd.to_numeric(df.get("rating", pd.Series(dtype=float)), errors="coerce").dropna()
    avg_rating = round(float(ratings.mean()), 2) if not ratings.empty else None

    df = df.rename(
        columns={
            "report_date": "Date",
            "competition": "Competition",
            "opponent": "Opponent",
            "position": "Pos",
            "foot": "Foot",
            "technique": "Technique",
            "game_intelligence": "Game Intelligence",
            "mental": "Mental",
            "athletic": "Athletic",
            "rating": "Rating (0–5)",
            "comments": "Comments",
        }
    ).sort_values("Date", ascending=False)

=======
    df = df.sort_values("Date", ascending=False)

    # Quick stats
    rating_series = pd.to_numeric(df["Avg (0–5)"], errors="coerce").dropna()
    avg_rating = round(float(rating_series.mean()), 2) if not rating_series.empty else None
>>>>>>> 649b2cf6
    stats = f"Reports: **{len(df)}**"
    if avg_rating is not None:
        stats += f" | Avg (Tech/GI/MENT/ATH): **{avg_rating} / 5**"
    st.caption(stats)

    # Table & exports
    st.dataframe(df, use_container_width=True)

    csv_bytes = df.to_csv(index=False).encode("utf-8")
    json_bytes = df.to_json(orient="records", date_format="iso").encode("utf-8")
    st.download_button(
        "⬇️ Export CSV (filtered)",
        csv_bytes,
        file_name=f"{player['name']}_reports.csv",
        mime="text/csv",
    )
    st.download_button(
        "⬇️ Export JSON (filtered)",
        json_bytes,
        file_name=f"{player['name']}_reports.json",
        mime="application/json",
    )


__all__ = ["show_inspect_player"]<|MERGE_RESOLUTION|>--- conflicted
+++ resolved
@@ -45,7 +45,7 @@
             sb.table("players")
             .select(
                 "id,name,position,current_club,nationality,date_of_birth,"
-                "team_name,preferred_foot,club_number,scout_rating,transfermarkt_url"
+                "preferred_foot,transfermarkt_url"
             )
             .order("name")
             .execute()
@@ -62,7 +62,7 @@
 
     ids = [p["id"] for p in players]
     labels = {
-        p["id"]: f"{p['name']} ({p.get('current_club') or p.get('team_name') or '—'})"
+        p["id"]: f"{p['name']} ({p.get('current_club') or '—'})"
         for p in players
     }
     default_id = st.session_state.get("inspect__player_id") or ids[0]
@@ -84,7 +84,7 @@
     st.subheader(player["name"])
     c1, c2, c3, c4 = st.columns(4)
     c1.metric("Position", player.get("position") or "—")
-    c2.metric("Club", player.get("current_club") or player.get("team_name") or "—")
+    c2.metric("Club", player.get("current_club") or "—")
     c3.metric("Nationality", player.get("nationality") or "—")
     c4.metric("Age", _calc_age(player.get("date_of_birth")))
 
@@ -92,10 +92,8 @@
         tm = player.get("transfermarkt_url")
         st.write(
             {
-                "Preferred foot": player.get("preferred_foot"),
-                "Number": player.get("club_number"),
-                "Scout rating": player.get("scout_rating"),
-                "Date of birth": player.get("date_of_birth"),
+                "Preferred foot": player.get("preferred_foot") or "—",
+                "Date of birth": player.get("date_of_birth") or "—",
                 "Transfermarkt": tm if tm else "—",
             }
         )
@@ -112,19 +110,11 @@
         help="Optional: filter reports between two dates",
     )
 
-<<<<<<< HEAD
-    # --- Reports query (attributes-based) ---
+    # --- Reports query (reads attributes JSON) ---
     try:
         reports = (
             sb.table("reports")
             .select("id,report_date,competition,opponent,location,attributes")
-=======
-    # --- Reports query (NOTE: reads attributes JSON instead of old flat cols) ---
-    try:
-        reports = (
-            sb.table("reports")
-            .select("id,report_date,competition,opponent,attributes")
->>>>>>> 649b2cf6
             .eq("player_id", player_id)
             .order("report_date", desc=True)
             .limit(500)
@@ -140,50 +130,18 @@
         st.info("No reports yet for this player.")
         return
 
-<<<<<<< HEAD
-    # --- Data shaping & filters ---
-    df = pd.DataFrame(reports)
-    if "report_date" in df:
-        df["report_date"] = pd.to_datetime(df["report_date"], errors="coerce")
-
-    # expand attributes jsonb
-    attrs = df.pop("attributes", pd.Series(dtype="object"))
-    if not attrs.empty:
-        attrs = attrs.apply(lambda a: a or {})
-        for key in [
-            "position",
-            "foot",
-            "technique",
-            "game_intelligence",
-            "mental",
-            "athletic",
-            "comments",
-        ]:
-            df[key] = attrs.apply(lambda x, k=key: x.get(k))
-
-    # numeric conversions
-    for col in ["technique", "game_intelligence", "mental", "athletic"]:
-        if col in df:
-            df[col] = pd.to_numeric(df[col], errors="coerce")
-    if {"technique", "game_intelligence", "mental", "athletic"}.issubset(df.columns):
-        df["rating"] = df[["technique", "game_intelligence", "mental", "athletic"]].mean(
-            axis=1, skipna=True
-        )
-        df["rating"] = df["rating"].round(1)
-
-    # text filter
-=======
     # --- Normalize / flatten attributes ---
     rows = []
     for r in reports:
         a = r.get("attributes") or {}
         if not isinstance(a, dict):
             a = {}
+
         tech = pd.to_numeric(a.get("technique"), errors="coerce")
-        gi = pd.to_numeric(a.get("game_intelligence"), errors="coerce")
+        gi   = pd.to_numeric(a.get("game_intelligence"), errors="coerce")
         ment = pd.to_numeric(a.get("mental"), errors="coerce")
-        ath = pd.to_numeric(a.get("athletic"), errors="coerce")
-        avg = _avg_0_5(tech, gi, ment, ath)
+        ath  = pd.to_numeric(a.get("athletic"), errors="coerce")
+        avg  = _avg_0_5(tech, gi, ment, ath)
 
         comment = (a.get("comments") or "").strip()
         if len(comment) > 120:
@@ -194,6 +152,7 @@
                 "Date": r.get("report_date"),
                 "Competition": r.get("competition") or "",
                 "Opponent": r.get("opponent") or "",
+                "Location": r.get("location") or "",
                 "Pos": a.get("position"),
                 "Foot": a.get("foot"),
                 "Tech": float(tech) if pd.notna(tech) else None,
@@ -211,67 +170,27 @@
     if "Date" in df.columns:
         df["Date"] = pd.to_datetime(df["Date"], errors="coerce")
 
->>>>>>> 649b2cf6
     if comp_filter:
         df = df[df["Competition"].fillna("").str.contains(comp_filter, case=False)]
 
     if isinstance(date_range, tuple) and len(date_range) == 2:
         start, end = date_range
         if start and end:
-            df = df[(df["Date"] >= pd.to_datetime(start)) & (df["Date"] <= pd.to_datetime(end))]
+            df = df[
+                (df["Date"] >= pd.to_datetime(start)) &
+                (df["Date"] <= pd.to_datetime(end))
+            ]
 
     if df.empty:
         st.warning("No reports match the current filters.")
         return
 
-<<<<<<< HEAD
-    # keep only clean columns and friendly headers
-    cols_order = [
-        "report_date",
-        "competition",
-        "opponent",
-        "position",
-        "foot",
-        "technique",
-        "game_intelligence",
-        "mental",
-        "athletic",
-        "rating",
-        "comments",
-    ]
-    df = df[[c for c in cols_order if c in df.columns]].copy()
-
-    if "comments" in df:
-        df["comments"] = df["comments"].fillna("").apply(
-            lambda s: textwrap.shorten(str(s), width=120, placeholder="…")
-        )
-
-    ratings = pd.to_numeric(df.get("rating", pd.Series(dtype=float)), errors="coerce").dropna()
-    avg_rating = round(float(ratings.mean()), 2) if not ratings.empty else None
-
-    df = df.rename(
-        columns={
-            "report_date": "Date",
-            "competition": "Competition",
-            "opponent": "Opponent",
-            "position": "Pos",
-            "foot": "Foot",
-            "technique": "Technique",
-            "game_intelligence": "Game Intelligence",
-            "mental": "Mental",
-            "athletic": "Athletic",
-            "rating": "Rating (0–5)",
-            "comments": "Comments",
-        }
-    ).sort_values("Date", ascending=False)
-
-=======
     df = df.sort_values("Date", ascending=False)
 
     # Quick stats
     rating_series = pd.to_numeric(df["Avg (0–5)"], errors="coerce").dropna()
     avg_rating = round(float(rating_series.mean()), 2) if not rating_series.empty else None
->>>>>>> 649b2cf6
+
     stats = f"Reports: **{len(df)}**"
     if avg_rating is not None:
         stats += f" | Avg (Tech/GI/MENT/ATH): **{avg_rating} / 5**"
