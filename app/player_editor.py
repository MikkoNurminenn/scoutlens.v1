"""Player editor backed by Supabase (clean)."""
from __future__ import annotations
import math, re
from pathlib import Path
from typing import Any, Dict, List, Optional, Tuple
from uuid import uuid4
from datetime import date, datetime

import pandas as pd
import numpy as np
import streamlit as st
import traceback
from app.ui import bootstrap_sidebar_auto_collapse

# --- Supabase & data helpers ---
from app.supabase_client import get_client
from app.ui.nav import go
from app.data_utils import (
    load_master, save_master,
    load_seasonal_stats, save_seasonal_stats,
    parse_date, _ser_date
)
from app.data_utils_players_json import clear_players_cache  # armollinen no-op jos ei tee mitään
from app.teams_store import add_team, list_teams
from app.shortlists import (
    _load_shortlists as _db_load_shortlists,
    _save_shortlists as _db_save_shortlists,
)

# Local directory for player photos
PLAYER_PHOTOS_DIR = Path("player_photos")

# Canonical column mapping for safe merges
CANON_MAP = {
  "PlayerID":"id","player_id":"id","id":"id",
  "Name":"name","name":"name",
  "Team":"team_name","team":"team_name","current_club":"team_name","CurrentClub":"team_name","team_name":"team_name",
  "Position":"position","position":"position","Pos":"position","pos":"position",
  "DateOfBirth":"date_of_birth","DOB":"date_of_birth","BirthDate":"date_of_birth","birthdate":"date_of_birth","Birthdate":"date_of_birth",
  "Foot":"preferred_foot","PreferredFoot":"preferred_foot","foot":"preferred_foot","preferred_foot":"preferred_foot",
  "ClubNumber":"club_number","Number":"club_number","club_number":"club_number",
  "ScoutRating":"scout_rating","rating":"scout_rating","Scout rating":"scout_rating","scout_rating":"scout_rating",
  "TransfermarktURL":"transfermarkt_url","transfermarkt":"transfermarkt_url","transfermarkt_url":"transfermarkt_url",
  "created_at":"created_at","CreatedAt":"created_at"
}
CANON_ORDER = ["id","name","team_name","position","date_of_birth","preferred_foot","club_number","scout_rating","transfermarkt_url","created_at"]


bootstrap_sidebar_auto_collapse()


def _save_master_sanitized(df: pd.DataFrame, team: str) -> None:
    df = df.copy()

    TEXT_COLS = (
        "Name",
        "Nationality",
        "PreferredFoot",
        "Position",
        "TransfermarktURL",
        "name",
        "nationality",
        "preferred_foot",
        "position",
        "transfermarkt_url",
    )
    for c in TEXT_COLS:
        if c in df.columns:
            df[c] = (
                df[c]
                .astype("string")
                .str.strip()
                .where(lambda s: s.ne(""), None)
            )

    DATE_COLS = ("DateOfBirth", "date_of_birth")
    for c in DATE_COLS:
        if c in df.columns:
            df[c] = pd.to_datetime(df[c], errors="coerce").dt.tz_localize(None)

    NUM_COLS = ("ScoutRating", "ClubNumber", "scout_rating", "club_number")
    for c in NUM_COLS:
        if c in df.columns:
            df[c] = pd.to_numeric(df[c], errors="coerce")
            df[c] = df[c].where(np.isfinite(df[c]), None)

    save_master(df, team)


def _is_blank_or_na(x) -> bool:
    if x is None:
        return True
    if isinstance(x, str) and x.strip() == "":
        return True
    if pd.isna(x):
        return True
    return False


def canonicalize_dict(d: dict) -> dict:
    out = {}
    for k, v in (d or {}).items():
        if k is None:
            continue
        canon = CANON_MAP.get(k, k)
        canon = str(canon).strip()
        if not canon:
            continue
        if (canon not in out) or _is_blank_or_na(out.get(canon)):
            out[canon] = None if _is_blank_or_na(v) else v
    return out


def _coalesce_duplicate_columns(df: pd.DataFrame) -> pd.DataFrame:
    if df is None or df.empty: return df
    df = df.copy(); df.columns = [CANON_MAP.get(c,c) for c in df.columns]
    dupes = pd.Index(df.columns)[pd.Index(df.columns).duplicated()].unique()
    for col in dupes:
        sub = df.loc[:, df.columns == col]
        merged = sub.bfill(axis=1).iloc[:,0]
        df = df.loc[:, df.columns != col]
        df[col] = merged
    df = df.loc[:, ~df.columns.duplicated()]
    lead = [c for c in CANON_ORDER if c in df.columns]
    rest = [c for c in df.columns if c not in lead]
    return df[lead+rest]


def safe_append_row(df_master: pd.DataFrame, new_row: dict) -> pd.DataFrame:
    dfm = _coalesce_duplicate_columns(df_master if df_master is not None else pd.DataFrame())
    row_canon = canonicalize_dict(new_row or {})
    df_row = _coalesce_duplicate_columns(pd.DataFrame([row_canon]))
    all_cols = list(dict.fromkeys(list(dfm.columns)+list(df_row.columns)))
    dfm = dfm.reindex(columns=all_cols); df_row = df_row.reindex(columns=all_cols)
    out = pd.concat([dfm, df_row], ignore_index=True)
    return _coalesce_duplicate_columns(out)

# -------------------------------------------------------
# Yleiset apurit
# -------------------------------------------------------
DEFAULT_COLUMNS = [
    "PlayerID","Name","Nationality","DateOfBirth","PreferredFoot",
    "ClubNumber","Position","ScoutRating","TransfermarktURL"
]

TM_RX = re.compile(r"^https?://(www\.)?transfermarkt\.[^/\s]+/.*", re.IGNORECASE)

def _normalize_nationality(val) -> str:
    if val is None:
        return ""
    if isinstance(val, (list, tuple, set)):
        return ", ".join([str(x).strip() for x in val if str(x).strip()])
    return str(val).strip()

def _as_str(x: object, default: str = "") -> str:
    if x is None:
        return default
    if isinstance(x, float) and math.isnan(x):
        return default
    s = str(x).strip()
    if s.lower() in {"nan", "none", "null"}:
        return default
    return s

def _as_int(x: object, default: int = 0) -> int:
    try:
        if x is None:
            return default
        if isinstance(x, float) and math.isnan(x):
            return default
        if isinstance(x, str) and x.strip().lower() in {"", "nan", "none", "null"}:
            return default
        return int(float(x))
    except Exception:
        return default

# ---------- DOB: salli 1900 ... tänään ----------
BIRTHDATE_MIN = date(1900, 1, 1)
BIRTHDATE_MAX = date.today()

def _clamp_date(d: date, lo: date, hi: date) -> date:
    try:
        if d < lo: return lo
        if d > hi: return hi
        return d
    except Exception:
        return lo

# ---------- NaT-safe päivämäärät ----------
def _to_date(x) -> Optional[date]:
    """Palauttaa python date-olion tai None. Kestää str, date/datetime,
    pd.Timestamp, np.datetime64, pd.NaT."""
    if x is None:
        return None
    try:
        if pd.isna(x):
            return None
    except Exception:
        pass
    try:
        if isinstance(x, pd.Timestamp):
            if pd.isna(x):
                return None
            return x.to_pydatetime().date()
    except Exception:
        pass
    try:
        import numpy as np  # noqa
        if isinstance(x, np.datetime64):
            dt = pd.to_datetime(x, errors="coerce")
            return dt.date() if pd.notna(dt) else None
    except Exception:
        pass
    if isinstance(x, datetime):
        return x.date()
    if isinstance(x, date):
        return x
    s = _as_str(x)
    if not s:
        return None
    dt = pd.to_datetime(s, errors="coerce")
    return dt.date() if pd.notna(dt) else None

def _date_input(label: str, value, key: str) -> Optional[date]:
    """Streamlit date_input kovalla varmistuksella ja rajoilla (1900 → tänään)."""
    raw = _to_date(value)
    missing = raw is None
    safe = _clamp_date(raw or BIRTHDATE_MIN, BIRTHDATE_MIN, BIRTHDATE_MAX)
    try:
        picked = st.date_input(
            label,
            value=safe,
            min_value=BIRTHDATE_MIN,
            max_value=BIRTHDATE_MAX,
            format="YYYY-MM-DD",
            key=key,
            help="Select birth date (1900 → today)"
        )
    except TypeError:
        picked = st.date_input(
            label,
            value=safe,
            min_value=BIRTHDATE_MIN,
            max_value=BIRTHDATE_MAX,
            key=key
        )
    return None if (missing and picked == BIRTHDATE_MIN) else picked

def _new_player_id() -> str:
    return uuid4().hex

def _ensure_player_id(df: pd.DataFrame):
    if "PlayerID" not in df.columns:
        df["PlayerID"] = [ _new_player_id() for _ in range(len(df)) ]
    else:
        df["PlayerID"] = df["PlayerID"].astype(str).fillna("")
        mask = df["PlayerID"].str.strip() == ""
        df.loc[mask, "PlayerID"] = [ _new_player_id() for _ in range(mask.sum()) ]
    return df

def _ensure_min_columns(df: pd.DataFrame):
    for col in DEFAULT_COLUMNS:
        if col not in df.columns:
            df[col] = "" if col not in ("ClubNumber","ScoutRating") else 0
    if "PlayerID" in df.columns:
        df = _ensure_player_id(df)
    return df

def _valid_tm_url(url: str) -> bool:
    if not url:
        return True
    return bool(TM_RX.match(url.strip()))

# -------------------------------------------------------
# Storage-ohjatut apurit (Supabase)
# -------------------------------------------------------
def upsert_player_storage(player: dict) -> str:
    client = get_client()
    if not client:
        return ""
    pid = str(player.get("id") or "").strip()
    if not pid:
        pid = uuid4().hex
        player["id"] = pid
    try:
        client.table("players").upsert(player).execute()
    except Exception:
        st.error("❌ Save failed")
        st.code("".join(traceback.format_exc()), language="text")
        raise
    return pid

def remove_from_players_storage_by_ids(ids: List[str]) -> int:
    client = get_client()
    if not client:
        return 0
    ids = [str(i) for i in ids]
    try:
        # Delete dependent rows first to avoid FK violations
        client.table("reports").delete().in_("player_id", ids).execute()
<<<<<<< HEAD
        client.table("shortlists").delete().in_("player_id", ids).execute()
        client.table("player_notes").delete().in_("player_id", ids).execute()
=======
        # Remove ids from any shortlists referencing them
        res = (
            client
            .table("shortlists")
            .select("id, player_ids")
            .contains("player_ids", ids)
            .execute()
        )
        for row in (getattr(res, "data", None) or []):
            existing = [str(pid) for pid in (row.get("player_ids") or [])]
            new_list = [pid for pid in existing if pid not in ids]
            if len(new_list) != len(existing):
                client.table("shortlists").update({"player_ids": new_list}).eq("id", row["id"]).execute()
        client.table("notes").delete().in_("player_id", ids).execute()
>>>>>>> 4ea26654
        client.table("players").delete().in_("id", ids).execute()
    except Exception:
        st.error("❌ Delete failed")
        st.code("".join(traceback.format_exc()), language="text")
        raise
    return len(ids)

def _save_photo_and_link_storage(player_id: str, filename: str, content: bytes) -> Path:
    PLAYER_PHOTOS_DIR.mkdir(parents=True, exist_ok=True)
    ext = Path(filename).suffix.lower() or ".png"
    safe_name = Path(filename).stem.replace(" ", "-")
    out = PLAYER_PHOTOS_DIR / f"{safe_name}-{player_id[:6]}{ext}"
    out.write_bytes(content)
    client = get_client()
    if client:
        try:
            client.table("players").update({"photo_path": str(out)}).eq("id", player_id).execute()
        except Exception:
            st.error("❌ Save failed")
            st.code("".join(traceback.format_exc()), language="text")
            raise
    return out

# -------------------------------------------------------
# Shortlist helpers backed by Supabase
# -------------------------------------------------------
def _load_shortlists() -> Dict[str, List[Any]]:
    return _db_load_shortlists()

def _save_shortlists(data: Dict[str, List[Any]]):
    _db_save_shortlists(data)

def _players_index_by_id() -> Dict[str, Dict[str, Any]]:
    client = get_client()
    out: Dict[str, Dict[str, Any]] = {}
    if not client:
        return out
    res = client.table("players").select("*").execute()
    for p in res.data or []:
        pid = str(p.get("id") or "")
        if pid:
            out[pid] = p
    return out

def _resolve_shortlist_items(items: List[Any]) -> List[Dict[str, Any]]:
    idx = _players_index_by_id()
    out = []
    for it in items:
        rec = {"id": "", "name": "", "team_name": "", "source": "unknown"}
        if isinstance(it, (str, int)):
            pid = str(it); base = idx.get(pid, {})
            rec.update({"id": pid, "name": base.get("name",""), "team_name": base.get("team_name",""), "source": "id"})
        elif isinstance(it, dict):
            pid = str(it.get("id") or "")
            nm  = _as_str(it.get("name",""))
            tm  = _as_str(it.get("team") or it.get("team_name",""))
            if pid and pid in idx:
                base = idx[pid]; nm = nm or base.get("name",""); tm = tm or base.get("team_name","")
            rec.update({"id": pid, "name": nm, "team_name": tm, "source": "dict"})
        elif isinstance(it, (list, tuple)) and len(it) == 2:
            nm = _as_str(it[0]); tm = _as_str(it[1])
            pid_guess = ""
            for pid, p in idx.items():
                if p.get("name","") == nm and p.get("team_name","") == tm:
                    pid_guess = pid; break
            rec.update({"id": pid_guess, "name": nm, "team_name": tm, "source": "pair"})
        else:
            continue
        out.append(rec)
    # dedup
    seen = set(); deduped = []
    for r in out:
        key = r["id"] or (r["name"], r["team_name"])
        if key in seen:
            continue
        seen.add(key); deduped.append(r)
    return deduped

def _is_member(items: List[Any], pid: str, name: str, team: str) -> Tuple[bool, int]:
    for i, it in enumerate(items):
        if isinstance(it, (str, int)) and str(it) == pid:
            return True, i
        if isinstance(it, dict):
            if (str(it.get("id") or "") == pid) or (
                it.get("name","") == name and (it.get("team") or it.get("team_name","")) == team
            ):
                return True, i
        if isinstance(it, (list, tuple)) and len(it) == 2:
            if it[0] == name and it[1] == team:
                return True, i
    return False, -1

def _add_to_shortlist(shortlists: Dict[str, List[Any]], list_name: str, pid: str, name: str, team: str):
    items = shortlists.setdefault(list_name, [])
    present, _ = _is_member(items, pid, name, team)
    if not present:
        items.append(pid if pid else [name, team])

def _remove_from_shortlist(shortlists: Dict[str, List[Any]], list_name: str, pid: str, name: str, team: str):
    items = shortlists.get(list_name, [])
    present, idx = _is_member(items, pid, name, team)
    if present and idx >= 0:
        items.pop(idx)

# -------------------------------------------------------
# UI — päätoiminto
# -------------------------------------------------------
def show_player_editor():
    st.header("💼 Player Editor")
    st.caption("Data stored in Supabase")

    # Source valinta
    seg = getattr(st, "segmented_control", None)
    if callable(seg):
        source = st.segmented_control("Source", options=["Team", "Shortlist"], key="pe_source")
    else:
        source = st.radio("Source", options=["Team", "Shortlist"], horizontal=True, key="pe_source")

    if source == "Shortlist":
        return _render_shortlist_flow()

    # --- TEAM FLOW ---
    new_name = st.text_input("Create Team", placeholder="e.g. ATLÉTICO NACIONAL")
    if st.button("➕ Create Team", type="primary", use_container_width=True, disabled=not bool(new_name.strip())):
        ok, info = add_team(new_name)
        if ok:
            st.success(f"Team '{new_name}' created at {info}")
            st.session_state["player_editor__selected_team"] = new_name.strip()
            st.rerun()
        else:
            st.error(info)

    teams = list_teams()
    if not teams:
        st.info("No teams yet. Create one above.")
        return
    selected_team = st.selectbox("Team", teams, key="player_editor__selected_team")

    _render_team_editor_flow(selected_team, preselected_name=None)

# -------------------------------------------------------
# Shortlist-selailu ja ohjaus editoriin
# -------------------------------------------------------
def _render_shortlist_flow():
    shortlists = _load_shortlists()
    if not shortlists:
        st.info("Ei shortlisteja vielä. Luo listat Home/Team View -sivuilla tai luo uusi tässä.")
        new_name = st.text_input("Uuden shortlistin nimi", value="default", key="pe_new_shortlist_name")
        if st.button("Luo shortlist", type="primary"):
            if new_name.strip():
                shortlists[new_name.strip()] = []
                _save_shortlists(shortlists)
                st.success(f"Shortlist '{new_name.strip()}' luotu.")
        return

    sl_names = sorted(shortlists.keys())
    chosen_list = st.selectbox("Valitse shortlist", sl_names, key="pe_sl_select")

    resolved = _resolve_shortlist_items(shortlists.get(chosen_list, []))
    if not resolved:
        st.warning("Tämä shortlist on tyhjä.")
    else:
        df_view = pd.DataFrame(resolved)[["name","team_name","id","source"]]
        st.dataframe(df_view, use_container_width=True, hide_index=True)

    names_for_pick = [f"{r['name']} — {r['team_name']} [{r['id'] or 'no-id'}]" for r in resolved]
    pick = st.selectbox("Muokkaa pelaajaa", [""] + names_for_pick, index=0, key="pe_sl_pick")
    if not pick:
        return

    idx = names_for_pick.index(pick)
    sel = resolved[idx]
    sel_team = sel.get("team_name","").strip()
    sel_name = sel.get("name","").strip()
    if not sel_team or not sel_name:
        st.error("Shortlist-kohteelta puuttuu nimi tai seura.")
        return

    # pikajäsenyys
    is_in, _ = _is_member(shortlists.get(chosen_list, []), str(sel.get("id") or ""), sel_name, sel_team)
    new_status = st.checkbox(f"'{chosen_list}' shortlistissa", value=is_in, key="pe_sl_checkbox")
    if new_status != is_in:
        if new_status:
            _add_to_shortlist(shortlists, chosen_list, str(sel.get("id") or ""), sel_name, sel_team)
        else:
            _remove_from_shortlist(shortlists, chosen_list, str(sel.get("id") or ""), sel_name, sel_team)
        _save_shortlists(shortlists)
        st.success("Shortlist päivitetty.")

    st.divider()
    _render_team_editor_flow(sel_team, preselected_name=sel_name)

# -------------------------------------------------------
# Tiimi-editorin varsinainen virta
# -------------------------------------------------------
def _render_team_editor_flow(selected_team: str, preselected_name: Optional[str]):
    df_master = load_master(selected_team)

    empty_state = (df_master is None or df_master.empty)
    if empty_state:
        st.warning("No player data for the selected team. Create the first row below.")
        df_master = pd.DataFrame(columns=DEFAULT_COLUMNS)

    df_master = _ensure_min_columns(df_master)
    # Remove possible duplicate columns to avoid InvalidIndexError on concat
    if df_master.columns.duplicated().any():
        df_master = df_master.loc[:, ~df_master.columns.duplicated()]

    # Lisää ensimmäinen rivi, jos rosteri on tyhjä
    if empty_state:
        if st.button("➕ Create first player row", key=f"pe_first_row__{selected_team}", type="primary"):
            df_master = df_master.loc[:, ~df_master.columns.duplicated()]
            new_id = _new_player_id()
            new_row = {col: "" for col in df_master.columns}
            new_row.update({"PlayerID": new_id, "Name": "New Player"})
            df_master = safe_append_row(df_master, new_row)
            _save_master_sanitized(df_master, selected_team)
            st.cache_data.clear()
            st.success("First player row created.")
            st.rerun()

    # Full table editor
    with st.expander("🧩 Full table editor (whole roster)", expanded=False):
        edit_cols = [c for c in DEFAULT_COLUMNS if c in df_master.columns]
        table_edit = st.data_editor(
            df_master[edit_cols],
            use_container_width=True,
            num_rows="dynamic",
            key=f"pe_full_editor__{selected_team}"
        )
        if st.button("💾 Save table", key=f"pe_save_table__{selected_team}", type="primary"):
            df_master.loc[:, edit_cols] = table_edit.loc[:, edit_cols].values

            # numerot (except PlayerID)
            for num_col in ("ClubNumber","ScoutRating"):
                if num_col in df_master.columns:
                    df_master[num_col] = pd.to_numeric(df_master[num_col], errors="coerce").fillna(0).astype(int)

            # stringit + päivämäärä normalisointi
            for text_col in ("Name","Nationality","PreferredFoot","Position","TransfermarktURL"):
                if text_col in df_master.columns:
                    df_master[text_col] = df_master[text_col].apply(_as_str)
            if "DateOfBirth" in df_master.columns:
                df_master["DateOfBirth"] = df_master["DateOfBirth"].apply(lambda x: _ser_date(parse_date(_as_str(x))))

            df_master = _ensure_player_id(df_master)

            _save_master_sanitized(df_master, selected_team)
            st.cache_data.clear()
            st.success("Table saved.")

    # Lisää uusi rivi -osio
    with st.expander("➕ Add New Player", expanded=False):
        if st.button("Add row", key=f"pe_add_row__{selected_team}", type="primary"):
            df_master = df_master.loc[:, ~df_master.columns.duplicated()]
            new_id = _new_player_id()
            new_row = {col: "" for col in df_master.columns}
            new_row.update({"PlayerID": new_id, "Name": "New Player"})
            df_master = safe_append_row(df_master, new_row)
            _save_master_sanitized(df_master, selected_team)
            st.cache_data.clear()
            st.success("New player row added.")
            st.rerun()
        st.caption("Vinkki: käytä yläpuolen 'Full table editor' -osiota massamuokkaukseen.")

    # Haku + yhden rivin editori
    st.subheader("🔍 Find Player (single-row editor)")
    c_s1, c_s2 = st.columns([3, 1])
    with c_s1:
        search_term = st.text_input("Search by name", key=f"pe_search__{selected_team}")
    with c_s2:
        sort_by = st.selectbox("Sort by", options=[col for col in ["Name", "ScoutRating"] if col in df_master.columns], key=f"pe_sort__{selected_team}")

    df_sorted = df_master.sort_values(by=sort_by) if sort_by in df_master.columns else df_master
    df_filtered = df_sorted
    if search_term and "Name" in df_sorted.columns:
        df_filtered = df_sorted[df_sorted["Name"].str.contains(search_term, case=False, na=False)]

    names = df_filtered["Name"].dropna().unique().tolist() if "Name" in df_filtered.columns else []
    if not names:
        st.info("Roster is empty. Add a player with the buttons above.")
        return

    default_idx = names.index(preselected_name) if preselected_name and preselected_name in names else 0
    selected_name = st.selectbox("Select Player to Edit", names, index=(default_idx if names else 0), key=f"pe_pick__{selected_team}")

    if not selected_name:
        return

    selected_row_df = df_master[df_master["Name"] == selected_name].copy()
    if selected_row_df.empty:
        st.warning("Selected player not found in master after filtering.")
        return
    row = selected_row_df.iloc[0].to_dict()
    pid_str = _as_str(row.get("PlayerID")) or _new_player_id()

    # Tabs
    tabs = st.tabs(["✏️ Basic Info", "🔗 Links", "🖼️ Photo & Tags", "📅 Season Stats", "⭐ Shortlist", "🗑️ Actions"])

    # ✏️ Basic Info
    with tabs[0]:
        st.markdown(f"### Editing Player: {selected_name}")
        st.markdown("<div class='sl-card'>", unsafe_allow_html=True)

        c1, c2, c3 = st.columns(3)
        with c1:
            st.text_input("PlayerID", value=pid_str, disabled=True)
        with c2:
            name_val = st.text_input("Name", value=_as_str(row.get("Name","")), key=f"{selected_team}_{pid_str}_name")
        with c3:
            st.text_input("Team (master file)", value=str(selected_team), disabled=True)

        c4, c5, c6 = st.columns(3)
        with c4:
            dob_date = _date_input("DateOfBirth", value=row.get("DateOfBirth"), key=f"{selected_team}_{pid_str}_dob")
        with c5:
            nat_val = st.text_input("Nationality (A, B)", value=_normalize_nationality(_as_str(row.get("Nationality",""))), key=f"{selected_team}_{pid_str}_nat")
        with c6:
            pos_val = st.text_input("Position", value=_as_str(row.get("Position","")), key=f"{selected_team}_{pid_str}_pos")

        c7, c8, c9 = st.columns(3)
        pref_options = ["", "Right", "Left", "Both"]
        current_pref = _as_str(row.get("PreferredFoot",""))
        pref_index   = pref_options.index(current_pref) if current_pref in pref_options else 0
        with c7:
            pref_foot = st.selectbox("PreferredFoot", pref_options, index=pref_index, key=f"{selected_team}_{pid_str}_pref")
        with c8:
            club_num = st.number_input("ClubNumber", min_value=0, max_value=999, value=_as_int(row.get("ClubNumber"), 0), key=f"{selected_team}_{pid_str}_clubnum")
        with c9:
            scout_rating = st.number_input("ScoutRating (0–100)", min_value=0, max_value=100, value=_as_int(row.get("ScoutRating"), 0), key=f"{selected_team}_{pid_str}_rating")

        tm_url_val = st.text_input("Transfermarkt URL", value=_as_str(row.get("TransfermarktURL","")), placeholder="https://www.transfermarkt.com/...", key=f"{selected_team}_{pid_str}_tmurl")
        if tm_url_val and not _valid_tm_url(tm_url_val):
            st.warning("URL ei näytä Transfermarkt-osoitteelta.")

        problems = []
        if not name_val.strip(): problems.append("Name is required.")
        if not selected_team.strip(): problems.append("Team is required.")
        if not pos_val.strip(): problems.append("Position is required.")
        if problems:
            st.info(" | ".join(problems))

        if st.button("💾 Save Basic Info", key=f"{selected_team}_{pid_str}_save_basic", type="primary"):
            idxs = df_master[df_master["PlayerID"] == pid_str].index
            if not idxs.empty:
                idx = idxs[0]
                df_master.at[idx, "Name"]            = name_val.strip()
                df_master.at[idx, "Nationality"]     = _as_str(nat_val)
                df_master.at[idx, "DateOfBirth"]     = _ser_date(dob_date)
                df_master.at[idx, "PreferredFoot"]   = _as_str(pref_foot)
                df_master.at[idx, "ClubNumber"]      = _as_int(club_num, 0)
                df_master.at[idx, "Position"]        = _as_str(pos_val)
                df_master.at[idx, "ScoutRating"]     = _as_int(scout_rating, 0)
                df_master.at[idx, "TransfermarktURL"]= _as_str(tm_url_val)
                _save_master_sanitized(df_master, selected_team)
                st.cache_data.clear()
                st.success("Basic info saved.")
                st.session_state["pe_last_saved_pid"] = pid_str
            else:
                st.error("Could not locate row to update.")

        if st.session_state.get("pe_last_saved_pid") == pid_str:
            st.button(
                "Create match report for this player",
                key=f"{pid_str}_nav_report",
                on_click=go,
                args=("Reports",),
                type="primary",
            )

        st.markdown("---")
        st.markdown("### 📄 Save THIS player to storage")
        if st.button("⬇️ Save THIS player", key=f"{selected_team}_{pid_str}_push_this", type="primary"):
            player_data = {
                "id": pid_str,
                "name": _as_str(name_val),
                "date_of_birth": _ser_date(dob_date),
                "nationality": _normalize_nationality(_as_str(nat_val)),
                "preferred_foot": _as_str(pref_foot),
                "club_number": _as_int(club_num, 0),
                "team_name": _as_str(selected_team),
                "position": _as_str(pos_val),
                "scout_rating": _as_int(scout_rating, 0),
                "transfermarkt_url": _as_str(tm_url_val),
            }
            if not _valid_tm_url(player_data["transfermarkt_url"]):
                st.error("Transfermarkt URL näyttää virheelliseltä.")
            else:
                pid_out = upsert_player_storage(player_data)
                clear_players_cache()
                st.success(f"✅ Saved (id={pid_out})")

        st.markdown("</div>", unsafe_allow_html=True)

    # 🔗 Links
    with tabs[1]:
        st.subheader("🔗 Links")
        tm_url = ""
        try:
            if "TransfermarktURL" in df_master.columns:
                tm_url = _as_str(df_master.loc[df_master["PlayerID"]==pid_str, "TransfermarktURL"].values[0])
        except Exception:
            tm_url = ""
        st.write("Transfermarkt:", tm_url or "—")
        if tm_url:
            st.markdown(
                f"<a href='{tm_url}' class='sl-badge-link' target='_blank'>Open Transfermarkt</a>",
                unsafe_allow_html=True,
            )

    # 🖼️ Photo & Tags
    with tabs[2]:
        st.subheader("🖼️ Photo & Tags")
        up = st.file_uploader("Upload player photo (PNG/JPG)", type=["png","jpg","jpeg"], key=f"{selected_team}_{pid_str}_photo")
        if up is not None:
            out = _save_photo_and_link_storage(pid_str, up.name, up.read())
            st.success(f"Photo saved: {out}")

        tags_key = f"tags_{pid_str}"
        current_tags = st.session_state.get(tags_key, "")
        tag_str = st.text_input("Tags (comma-separated)", value=current_tags, key=f"{selected_team}_{pid_str}_tags")
        st.session_state[tags_key] = tag_str
        st.caption("Vinkki: muutama iskevä tagi (esim. 'Press-resistance, Pace, Leader').")

        if st.button("💾 Save tags", key=f"{selected_team}_{pid_str}_save_tags", type="primary"):
            tags = [t.strip() for t in tag_str.split(",") if t.strip()]
            client = get_client()
            if client:
                try:
                    client.table("players").update({"tags": tags}).eq("id", pid_str).execute()
                except Exception:
                    st.error("❌ Save failed")
                    st.code("".join(traceback.format_exc()), language="text")
                    raise
            st.success("Tags saved.")

    # 📅 Season Stats
    with tabs[3]:
        st.subheader(f"📅 Season-Specific Stats — {selected_name}")
        stats_df = load_seasonal_stats(selected_team)
        if stats_df is None or stats_df.empty:
            st.info("No seasonal stats defined for this team yet.")
        else:
            name_col = None
            for c in stats_df.columns:
                if c.lower() == "name":
                    name_col = c
                    break

            if not name_col:
                st.warning("Cannot edit: no 'Name' column in seasonal stats.")
            else:
                player_stats = stats_df[stats_df[name_col] == selected_name]
                if player_stats.empty:
                    st.info("No stats for this player. Create new entry:")
                    new_stats = {name_col: selected_name}
                    for col in stats_df.columns:
                        if col != name_col:
                            new_stats[col] = 0
                    df_new = pd.DataFrame([new_stats])
                    edited_stats = st.data_editor(
                        df_new,
                        num_rows="fixed",
                        use_container_width=True,
                        key=f"{selected_team}_{pid_str}_stats_new"
                    )
                    if st.button("💾 Create Season Stats", key=f"{selected_team}_{pid_str}_stats_create", type="primary"):
                        merged = pd.concat([stats_df, edited_stats], ignore_index=True)
                        save_seasonal_stats(merged, selected_team)
                        st.success("Season stats created.")
                else:
                    edited_stats = st.data_editor(
                        player_stats,
                        num_rows="fixed",
                        use_container_width=True,
                        key=f"{selected_team}_{pid_str}_stats_edit"
                    )
                    if st.button("💾 Save Season Stats", key=f"{selected_team}_{pid_str}_stats_save", type="primary"):
                        mask = stats_df[name_col] == selected_name
                        stats_df.loc[mask, :] = edited_stats.values
                        save_seasonal_stats(stats_df, selected_team)
                        st.success("Season stats saved.")

    # ⭐ Shortlist
    with tabs[4]:
        st.subheader("⭐ Shortlist membership")
        shortlists = _load_shortlists()
        if not shortlists:
            st.info("Ei shortlisteja vielä.")
        else:
            current_name = selected_name
            for sl_name in sorted(shortlists.keys()):
                items = shortlists.get(sl_name, [])
                on_list, _ = _is_member(items, pid_str, current_name, _as_str(selected_team))
                new_val = st.checkbox(sl_name, value=on_list, key=f"{sl_name}_{selected_team}_{pid_str}_mem")
                if new_val != on_list:
                    if new_val:
                        _add_to_shortlist(shortlists, sl_name, pid_str, current_name, _as_str(selected_team))
                    else:
                        _remove_from_shortlist(shortlists, sl_name, pid_str, current_name, _as_str(selected_team))
                    _save_shortlists(shortlists)
                    st.success(f"Shortlist '{sl_name}' päivitetty.")

    # 🗑️ Actions
    with tabs[5]:
        st.subheader("🗑️ Actions")
        a1, a2, a3 = st.columns(3)
        with a1:
            if st.button("Duplicate row", key=f"{selected_team}_{pid_str}_dup", type="primary"):
                copy = df_master[df_master["PlayerID"]==pid_str].iloc[0].copy()
                copy["PlayerID"] = _new_player_id()
                copy["Name"] = f"{copy.get('Name','')} (copy)"
                df_master = safe_append_row(df_master, copy.to_dict())
                _save_master_sanitized(df_master, selected_team)
                st.cache_data.clear()
                st.success("Row duplicated.")
        with a2:
            new_team = st.selectbox("Move to team", options=[""] + list_teams(), index=0, key=f"{selected_team}_{pid_str}_move_team")
            if new_team and st.button("Move now", key=f"{selected_team}_{pid_str}_move_now", type="primary"):
                if new_team == selected_team:
                    st.warning("Same team selected.")
                else:
                    src = df_master.copy()
                    row_to_move = src[src["PlayerID"] == pid_str]
                    src = src[src["PlayerID"] != pid_str]
                    _save_master_sanitized(src, selected_team)
                    st.cache_data.clear()
                    if not row_to_move.empty:
                        target_master = load_master(new_team)
                        if target_master is None:
                            target_master = pd.DataFrame(columns=DEFAULT_COLUMNS)
                        target_master = _ensure_player_id(_ensure_min_columns(target_master))
                        new_pid = _new_player_id()
                        row_to_move = row_to_move.copy()
                        row_to_move.loc[:, "PlayerID"] = new_pid
                        target_master = safe_append_row(target_master, row_to_move.iloc[0].to_dict())
                        _save_master_sanitized(target_master, new_team)
                        st.cache_data.clear()
                        st.success(f"Player moved to {new_team}.")
        with a3:
            st.warning("Type DELETE to confirm deletion from master file", icon="⚠️")
            conf = st.text_input("Confirmation", key=f"{selected_team}_{pid_str}_del_conf", placeholder="DELETE")
            if st.button("Delete row from master", key=f"{selected_team}_{pid_str}_del_row", disabled=(conf != "DELETE"), type="secondary"):
                df_master = df_master[df_master["PlayerID"] != pid_str]
                _save_master_sanitized(df_master, selected_team)
                st.cache_data.clear()
                st.success("Row deleted from master.")

        st.markdown("---")
        st.subheader("Remove from storage")
        st.caption("Siivoa taustavarastoa sotkematta master-tiedostoa.")
        conf2 = st.text_input("Type REMOVE to confirm", key=f"{selected_team}_{pid_str}_del_store_conf", placeholder="REMOVE")
        if st.button("Remove by PlayerID", key=f"{selected_team}_{pid_str}_del_store_byid", disabled=(conf2 != "REMOVE"), type="secondary"):
            n = remove_from_players_storage_by_ids([str(pid_str)])
            if n:
                clear_players_cache()
            st.success(f"Removed {n} record(s) by id.")

        if st.button("Remove by (name, team) pair", key=f"{selected_team}_{pid_str}_del_store_bykey", disabled=(conf2 != "REMOVE"), type="secondary"):
            nm = selected_name.strip(); tm = _as_str(selected_team)
            ids = []
            client = get_client()
            players = (client.table("players").select("*").execute().data if client else [])
            for p in players or []:
                if (p.get("name","").strip() == nm) and (p.get("team_name","").strip() == tm):
                    ids.append(str(p.get("id")))
            if ids:
                n = remove_from_players_storage_by_ids(ids)
                if n:
                    clear_players_cache()
                st.success(f"Removed {n} record(s) by (name, team).")
            else:
                st.info("No records matched (name, team) in storage.")<|MERGE_RESOLUTION|>--- conflicted
+++ resolved
@@ -1,26 +1,44 @@
-"""Player editor backed by Supabase (clean)."""
+#!/usr/bin/env python3
+# app/ui/player_editor_fixed.py
+"""Player editor backed by Supabase (clean).
+
+Fixes:
+- Resolved merge conflicts in `remove_from_players_storage_by_ids`.
+- Uses row-per-membership `shortlists` table with `player_id` for cleanup.
+- Cleans up `player_notes` before deleting players.
+- Removed stray ``KORJAA TÄÄ`` that caused a SyntaxError.
+- Minor defensive guards; no functional changes to UI.
+"""
 from __future__ import annotations
-import math, re
+
+import math
+import re
+import traceback
+from datetime import date, datetime
 from pathlib import Path
 from typing import Any, Dict, List, Optional, Tuple
 from uuid import uuid4
-from datetime import date, datetime
-
+
+import numpy as np
 import pandas as pd
-import numpy as np
 import streamlit as st
-import traceback
+
 from app.ui import bootstrap_sidebar_auto_collapse
 
 # --- Supabase & data helpers ---
 from app.supabase_client import get_client
 from app.ui.nav import go
 from app.data_utils import (
-    load_master, save_master,
-    load_seasonal_stats, save_seasonal_stats,
-    parse_date, _ser_date
+    load_master,
+    save_master,
+    load_seasonal_stats,
+    save_seasonal_stats,
+    parse_date,
+    _ser_date,
 )
-from app.data_utils_players_json import clear_players_cache  # armollinen no-op jos ei tee mitään
+from app.data_utils_players_json import (
+    clear_players_cache,
+)  # armollinen no-op jos ei tee mitään
 from app.teams_store import add_team, list_teams
 from app.shortlists import (
     _load_shortlists as _db_load_shortlists,
@@ -32,18 +50,54 @@
 
 # Canonical column mapping for safe merges
 CANON_MAP = {
-  "PlayerID":"id","player_id":"id","id":"id",
-  "Name":"name","name":"name",
-  "Team":"team_name","team":"team_name","current_club":"team_name","CurrentClub":"team_name","team_name":"team_name",
-  "Position":"position","position":"position","Pos":"position","pos":"position",
-  "DateOfBirth":"date_of_birth","DOB":"date_of_birth","BirthDate":"date_of_birth","birthdate":"date_of_birth","Birthdate":"date_of_birth",
-  "Foot":"preferred_foot","PreferredFoot":"preferred_foot","foot":"preferred_foot","preferred_foot":"preferred_foot",
-  "ClubNumber":"club_number","Number":"club_number","club_number":"club_number",
-  "ScoutRating":"scout_rating","rating":"scout_rating","Scout rating":"scout_rating","scout_rating":"scout_rating",
-  "TransfermarktURL":"transfermarkt_url","transfermarkt":"transfermarkt_url","transfermarkt_url":"transfermarkt_url",
-  "created_at":"created_at","CreatedAt":"created_at"
+    "PlayerID": "id",
+    "player_id": "id",
+    "id": "id",
+    "Name": "name",
+    "name": "name",
+    "Team": "team_name",
+    "team": "team_name",
+    "current_club": "team_name",
+    "CurrentClub": "team_name",
+    "team_name": "team_name",
+    "Position": "position",
+    "position": "position",
+    "Pos": "position",
+    "pos": "position",
+    "DateOfBirth": "date_of_birth",
+    "DOB": "date_of_birth",
+    "BirthDate": "date_of_birth",
+    "birthdate": "date_of_birth",
+    "Birthdate": "date_of_birth",
+    "Foot": "preferred_foot",
+    "PreferredFoot": "preferred_foot",
+    "foot": "preferred_foot",
+    "preferred_foot": "preferred_foot",
+    "ClubNumber": "club_number",
+    "Number": "club_number",
+    "club_number": "club_number",
+    "ScoutRating": "scout_rating",
+    "rating": "scout_rating",
+    "Scout rating": "scout_rating",
+    "scout_rating": "scout_rating",
+    "TransfermarktURL": "transfermarkt_url",
+    "transfermarkt": "transfermarkt_url",
+    "transfermarkt_url": "transfermarkt_url",
+    "created_at": "created_at",
+    "CreatedAt": "created_at",
 }
-CANON_ORDER = ["id","name","team_name","position","date_of_birth","preferred_foot","club_number","scout_rating","transfermarkt_url","created_at"]
+CANON_ORDER = [
+    "id",
+    "name",
+    "team_name",
+    "position",
+    "date_of_birth",
+    "preferred_foot",
+    "club_number",
+    "scout_rating",
+    "transfermarkt_url",
+    "created_at",
+]
 
 
 bootstrap_sidebar_auto_collapse()
@@ -66,12 +120,7 @@
     )
     for c in TEXT_COLS:
         if c in df.columns:
-            df[c] = (
-                df[c]
-                .astype("string")
-                .str.strip()
-                .where(lambda s: s.ne(""), None)
-            )
+            df[c] = df[c].astype("string").str.strip().where(lambda s: s.ne(""), None)
 
     DATE_COLS = ("DateOfBirth", "date_of_birth")
     for c in DATE_COLS:
@@ -112,26 +161,29 @@
 
 
 def _coalesce_duplicate_columns(df: pd.DataFrame) -> pd.DataFrame:
-    if df is None or df.empty: return df
-    df = df.copy(); df.columns = [CANON_MAP.get(c,c) for c in df.columns]
+    if df is None or df.empty:
+        return df
+    df = df.copy()
+    df.columns = [CANON_MAP.get(c, c) for c in df.columns]
     dupes = pd.Index(df.columns)[pd.Index(df.columns).duplicated()].unique()
     for col in dupes:
         sub = df.loc[:, df.columns == col]
-        merged = sub.bfill(axis=1).iloc[:,0]
+        merged = sub.bfill(axis=1).iloc[:, 0]
         df = df.loc[:, df.columns != col]
         df[col] = merged
     df = df.loc[:, ~df.columns.duplicated()]
     lead = [c for c in CANON_ORDER if c in df.columns]
     rest = [c for c in df.columns if c not in lead]
-    return df[lead+rest]
+    return df[lead + rest]
 
 
 def safe_append_row(df_master: pd.DataFrame, new_row: dict) -> pd.DataFrame:
     dfm = _coalesce_duplicate_columns(df_master if df_master is not None else pd.DataFrame())
     row_canon = canonicalize_dict(new_row or {})
     df_row = _coalesce_duplicate_columns(pd.DataFrame([row_canon]))
-    all_cols = list(dict.fromkeys(list(dfm.columns)+list(df_row.columns)))
-    dfm = dfm.reindex(columns=all_cols); df_row = df_row.reindex(columns=all_cols)
+    all_cols = list(dict.fromkeys(list(dfm.columns) + list(df_row.columns)))
+    dfm = dfm.reindex(columns=all_cols)
+    df_row = df_row.reindex(columns=all_cols)
     out = pd.concat([dfm, df_row], ignore_index=True)
     return _coalesce_duplicate_columns(out)
 
@@ -139,11 +191,19 @@
 # Yleiset apurit
 # -------------------------------------------------------
 DEFAULT_COLUMNS = [
-    "PlayerID","Name","Nationality","DateOfBirth","PreferredFoot",
-    "ClubNumber","Position","ScoutRating","TransfermarktURL"
+    "PlayerID",
+    "Name",
+    "Nationality",
+    "DateOfBirth",
+    "PreferredFoot",
+    "ClubNumber",
+    "Position",
+    "ScoutRating",
+    "TransfermarktURL",
 ]
 
 TM_RX = re.compile(r"^https?://(www\.)?transfermarkt\.[^/\s]+/.*", re.IGNORECASE)
+
 
 def _normalize_nationality(val) -> str:
     if val is None:
@@ -151,6 +211,7 @@
     if isinstance(val, (list, tuple, set)):
         return ", ".join([str(x).strip() for x in val if str(x).strip()])
     return str(val).strip()
+
 
 def _as_str(x: object, default: str = "") -> str:
     if x is None:
@@ -161,6 +222,7 @@
     if s.lower() in {"nan", "none", "null"}:
         return default
     return s
+
 
 def _as_int(x: object, default: int = 0) -> int:
     try:
@@ -178,18 +240,21 @@
 BIRTHDATE_MIN = date(1900, 1, 1)
 BIRTHDATE_MAX = date.today()
 
+
 def _clamp_date(d: date, lo: date, hi: date) -> date:
     try:
-        if d < lo: return lo
-        if d > hi: return hi
+        if d < lo:
+            return lo
+        if d > hi:
+            return hi
         return d
     except Exception:
         return lo
 
 # ---------- NaT-safe päivämäärät ----------
+
 def _to_date(x) -> Optional[date]:
-    """Palauttaa python date-olion tai None. Kestää str, date/datetime,
-    pd.Timestamp, np.datetime64, pd.NaT."""
+    """Return python date or None. Handles str, date/datetime, Timestamp, np.datetime64, NaT."""
     if x is None:
         return None
     try:
@@ -205,7 +270,6 @@
     except Exception:
         pass
     try:
-        import numpy as np  # noqa
         if isinstance(x, np.datetime64):
             dt = pd.to_datetime(x, errors="coerce")
             return dt.date() if pd.notna(dt) else None
@@ -221,8 +285,9 @@
     dt = pd.to_datetime(s, errors="coerce")
     return dt.date() if pd.notna(dt) else None
 
+
 def _date_input(label: str, value, key: str) -> Optional[date]:
-    """Streamlit date_input kovalla varmistuksella ja rajoilla (1900 → tänään)."""
+    """Streamlit date_input with strict bounds (1900 → today)."""
     raw = _to_date(value)
     missing = raw is None
     safe = _clamp_date(raw or BIRTHDATE_MIN, BIRTHDATE_MIN, BIRTHDATE_MAX)
@@ -234,37 +299,41 @@
             max_value=BIRTHDATE_MAX,
             format="YYYY-MM-DD",
             key=key,
-            help="Select birth date (1900 → today)"
+            help="Select birth date (1900 → today)",
         )
-    except TypeError:
+    except TypeError:  # Streamlit < 1.30
         picked = st.date_input(
             label,
             value=safe,
             min_value=BIRTHDATE_MIN,
             max_value=BIRTHDATE_MAX,
-            key=key
+            key=key,
         )
     return None if (missing and picked == BIRTHDATE_MIN) else picked
 
+
 def _new_player_id() -> str:
     return uuid4().hex
 
+
 def _ensure_player_id(df: pd.DataFrame):
     if "PlayerID" not in df.columns:
-        df["PlayerID"] = [ _new_player_id() for _ in range(len(df)) ]
+        df["PlayerID"] = [_new_player_id() for _ in range(len(df))]
     else:
         df["PlayerID"] = df["PlayerID"].astype(str).fillna("")
         mask = df["PlayerID"].str.strip() == ""
-        df.loc[mask, "PlayerID"] = [ _new_player_id() for _ in range(mask.sum()) ]
+        df.loc[mask, "PlayerID"] = [_new_player_id() for _ in range(mask.sum())]
     return df
+
 
 def _ensure_min_columns(df: pd.DataFrame):
     for col in DEFAULT_COLUMNS:
         if col not in df.columns:
-            df[col] = "" if col not in ("ClubNumber","ScoutRating") else 0
+            df[col] = "" if col not in ("ClubNumber", "ScoutRating") else 0
     if "PlayerID" in df.columns:
         df = _ensure_player_id(df)
     return df
+
 
 def _valid_tm_url(url: str) -> bool:
     if not url:
@@ -274,6 +343,7 @@
 # -------------------------------------------------------
 # Storage-ohjatut apurit (Supabase)
 # -------------------------------------------------------
+
 def upsert_player_storage(player: dict) -> str:
     client = get_client()
     if not client:
@@ -290,39 +360,31 @@
         raise
     return pid
 
+
 def remove_from_players_storage_by_ids(ids: List[str]) -> int:
+    """Remove players and dependent rows in a safe order.
+
+    Assumes `shortlists` has one row per membership with a `player_id` column,
+    and player notes reside in `player_notes` with `player_id`.
+    """
     client = get_client()
     if not client:
         return 0
-    ids = [str(i) for i in ids]
+    ids = [str(i) for i in ids if str(i).strip()]
+    if not ids:
+        return 0
     try:
-        # Delete dependent rows first to avoid FK violations
+        # Delete dependents first to avoid FK violations
         client.table("reports").delete().in_("player_id", ids).execute()
-<<<<<<< HEAD
         client.table("shortlists").delete().in_("player_id", ids).execute()
         client.table("player_notes").delete().in_("player_id", ids).execute()
-=======
-        # Remove ids from any shortlists referencing them
-        res = (
-            client
-            .table("shortlists")
-            .select("id, player_ids")
-            .contains("player_ids", ids)
-            .execute()
-        )
-        for row in (getattr(res, "data", None) or []):
-            existing = [str(pid) for pid in (row.get("player_ids") or [])]
-            new_list = [pid for pid in existing if pid not in ids]
-            if len(new_list) != len(existing):
-                client.table("shortlists").update({"player_ids": new_list}).eq("id", row["id"]).execute()
-        client.table("notes").delete().in_("player_id", ids).execute()
->>>>>>> 4ea26654
         client.table("players").delete().in_("id", ids).execute()
     except Exception:
         st.error("❌ Delete failed")
         st.code("".join(traceback.format_exc()), language="text")
         raise
     return len(ids)
+
 
 def _save_photo_and_link_storage(player_id: str, filename: str, content: bytes) -> Path:
     PLAYER_PHOTOS_DIR.mkdir(parents=True, exist_ok=True)
@@ -343,11 +405,14 @@
 # -------------------------------------------------------
 # Shortlist helpers backed by Supabase
 # -------------------------------------------------------
+
 def _load_shortlists() -> Dict[str, List[Any]]:
     return _db_load_shortlists()
 
+
 def _save_shortlists(data: Dict[str, List[Any]]):
     _db_save_shortlists(data)
+
 
 def _players_index_by_id() -> Dict[str, Dict[str, Any]]:
     client = get_client()
@@ -361,39 +426,53 @@
             out[pid] = p
     return out
 
+
 def _resolve_shortlist_items(items: List[Any]) -> List[Dict[str, Any]]:
     idx = _players_index_by_id()
     out = []
     for it in items:
         rec = {"id": "", "name": "", "team_name": "", "source": "unknown"}
         if isinstance(it, (str, int)):
-            pid = str(it); base = idx.get(pid, {})
-            rec.update({"id": pid, "name": base.get("name",""), "team_name": base.get("team_name",""), "source": "id"})
+            pid = str(it)
+            base = idx.get(pid, {})
+            rec.update({
+                "id": pid,
+                "name": base.get("name", ""),
+                "team_name": base.get("team_name", ""),
+                "source": "id",
+            })
         elif isinstance(it, dict):
             pid = str(it.get("id") or "")
-            nm  = _as_str(it.get("name",""))
-            tm  = _as_str(it.get("team") or it.get("team_name",""))
+            nm = _as_str(it.get("name", ""))
+            tm = _as_str(it.get("team") or it.get("team_name", ""))
             if pid and pid in idx:
-                base = idx[pid]; nm = nm or base.get("name",""); tm = tm or base.get("team_name","")
+                base = idx[pid]
+                nm = nm or base.get("name", "")
+                tm = tm or base.get("team_name", "")
             rec.update({"id": pid, "name": nm, "team_name": tm, "source": "dict"})
         elif isinstance(it, (list, tuple)) and len(it) == 2:
-            nm = _as_str(it[0]); tm = _as_str(it[1])
+            nm = _as_str(it[0])
+            tm = _as_str(it[1])
             pid_guess = ""
             for pid, p in idx.items():
-                if p.get("name","") == nm and p.get("team_name","") == tm:
-                    pid_guess = pid; break
+                if p.get("name", "") == nm and p.get("team_name", "") == tm:
+                    pid_guess = pid
+                    break
             rec.update({"id": pid_guess, "name": nm, "team_name": tm, "source": "pair"})
         else:
             continue
         out.append(rec)
     # dedup
-    seen = set(); deduped = []
+    seen = set()
+    deduped = []
     for r in out:
         key = r["id"] or (r["name"], r["team_name"])
         if key in seen:
             continue
-        seen.add(key); deduped.append(r)
+        seen.add(key)
+        deduped.append(r)
     return deduped
+
 
 def _is_member(items: List[Any], pid: str, name: str, team: str) -> Tuple[bool, int]:
     for i, it in enumerate(items):
@@ -401,7 +480,7 @@
             return True, i
         if isinstance(it, dict):
             if (str(it.get("id") or "") == pid) or (
-                it.get("name","") == name and (it.get("team") or it.get("team_name","")) == team
+                it.get("name", "") == name and (it.get("team") or it.get("team_name", "")) == team
             ):
                 return True, i
         if isinstance(it, (list, tuple)) and len(it) == 2:
@@ -409,12 +488,14 @@
                 return True, i
     return False, -1
 
+
 def _add_to_shortlist(shortlists: Dict[str, List[Any]], list_name: str, pid: str, name: str, team: str):
     items = shortlists.setdefault(list_name, [])
     present, _ = _is_member(items, pid, name, team)
     if not present:
         items.append(pid if pid else [name, team])
 
+
 def _remove_from_shortlist(shortlists: Dict[str, List[Any]], list_name: str, pid: str, name: str, team: str):
     items = shortlists.get(list_name, [])
     present, idx = _is_member(items, pid, name, team)
@@ -424,6 +505,7 @@
 # -------------------------------------------------------
 # UI — päätoiminto
 # -------------------------------------------------------
+
 def show_player_editor():
     st.header("💼 Player Editor")
     st.caption("Data stored in Supabase")
@@ -440,7 +522,12 @@
 
     # --- TEAM FLOW ---
     new_name = st.text_input("Create Team", placeholder="e.g. ATLÉTICO NACIONAL")
-    if st.button("➕ Create Team", type="primary", use_container_width=True, disabled=not bool(new_name.strip())):
+    if st.button(
+        "➕ Create Team",
+        type="primary",
+        use_container_width=True,
+        disabled=not bool(new_name.strip()),
+    ):
         ok, info = add_team(new_name)
         if ok:
             st.success(f"Team '{new_name}' created at {info}")
@@ -460,10 +547,13 @@
 # -------------------------------------------------------
 # Shortlist-selailu ja ohjaus editoriin
 # -------------------------------------------------------
+
 def _render_shortlist_flow():
     shortlists = _load_shortlists()
     if not shortlists:
-        st.info("Ei shortlisteja vielä. Luo listat Home/Team View -sivuilla tai luo uusi tässä.")
+        st.info(
+            "Ei shortlisteja vielä. Luo listat Home/Team View -sivuilla tai luo uusi tässä."
+        )
         new_name = st.text_input("Uuden shortlistin nimi", value="default", key="pe_new_shortlist_name")
         if st.button("Luo shortlist", type="primary"):
             if new_name.strip():
@@ -479,25 +569,31 @@
     if not resolved:
         st.warning("Tämä shortlist on tyhjä.")
     else:
-        df_view = pd.DataFrame(resolved)[["name","team_name","id","source"]]
+        df_view = pd.DataFrame(resolved)[["name", "team_name", "id", "source"]]
         st.dataframe(df_view, use_container_width=True, hide_index=True)
 
-    names_for_pick = [f"{r['name']} — {r['team_name']} [{r['id'] or 'no-id'}]" for r in resolved]
+    names_for_pick = [
+        f"{r['name']} — {r['team_name']} [{r['id'] or 'no-id'}]" for r in resolved
+    ]
     pick = st.selectbox("Muokkaa pelaajaa", [""] + names_for_pick, index=0, key="pe_sl_pick")
     if not pick:
         return
 
     idx = names_for_pick.index(pick)
     sel = resolved[idx]
-    sel_team = sel.get("team_name","").strip()
-    sel_name = sel.get("name","").strip()
+    sel_team = sel.get("team_name", "").strip()
+    sel_name = sel.get("name", "").strip()
     if not sel_team or not sel_name:
         st.error("Shortlist-kohteelta puuttuu nimi tai seura.")
         return
 
     # pikajäsenyys
-    is_in, _ = _is_member(shortlists.get(chosen_list, []), str(sel.get("id") or ""), sel_name, sel_team)
-    new_status = st.checkbox(f"'{chosen_list}' shortlistissa", value=is_in, key="pe_sl_checkbox")
+    is_in, _ = _is_member(
+        shortlists.get(chosen_list, []), str(sel.get("id") or ""), sel_name, sel_team
+    )
+    new_status = st.checkbox(
+        f"'{chosen_list}' shortlistissa", value=is_in, key="pe_sl_checkbox"
+    )
     if new_status != is_in:
         if new_status:
             _add_to_shortlist(shortlists, chosen_list, str(sel.get("id") or ""), sel_name, sel_team)
@@ -512,10 +608,11 @@
 # -------------------------------------------------------
 # Tiimi-editorin varsinainen virta
 # -------------------------------------------------------
+
 def _render_team_editor_flow(selected_team: str, preselected_name: Optional[str]):
     df_master = load_master(selected_team)
 
-    empty_state = (df_master is None or df_master.empty)
+    empty_state = df_master is None or df_master.empty
     if empty_state:
         st.warning("No player data for the selected team. Create the first row below.")
         df_master = pd.DataFrame(columns=DEFAULT_COLUMNS)
@@ -527,7 +624,11 @@
 
     # Lisää ensimmäinen rivi, jos rosteri on tyhjä
     if empty_state:
-        if st.button("➕ Create first player row", key=f"pe_first_row__{selected_team}", type="primary"):
+        if st.button(
+            "➕ Create first player row",
+            key=f"pe_first_row__{selected_team}",
+            type="primary",
+        ):
             df_master = df_master.loc[:, ~df_master.columns.duplicated()]
             new_id = _new_player_id()
             new_row = {col: "" for col in df_master.columns}
@@ -545,22 +646,34 @@
             df_master[edit_cols],
             use_container_width=True,
             num_rows="dynamic",
-            key=f"pe_full_editor__{selected_team}"
+            key=f"pe_full_editor__{selected_team}",
         )
-        if st.button("💾 Save table", key=f"pe_save_table__{selected_team}", type="primary"):
+        if st.button(
+            "💾 Save table", key=f"pe_save_table__{selected_team}", type="primary"
+        ):
             df_master.loc[:, edit_cols] = table_edit.loc[:, edit_cols].values
 
             # numerot (except PlayerID)
-            for num_col in ("ClubNumber","ScoutRating"):
+            for num_col in ("ClubNumber", "ScoutRating"):
                 if num_col in df_master.columns:
-                    df_master[num_col] = pd.to_numeric(df_master[num_col], errors="coerce").fillna(0).astype(int)
+                    df_master[num_col] = (
+                        pd.to_numeric(df_master[num_col], errors="coerce").fillna(0).astype(int)
+                    )
 
             # stringit + päivämäärä normalisointi
-            for text_col in ("Name","Nationality","PreferredFoot","Position","TransfermarktURL"):
+            for text_col in (
+                "Name",
+                "Nationality",
+                "PreferredFoot",
+                "Position",
+                "TransfermarktURL",
+            ):
                 if text_col in df_master.columns:
                     df_master[text_col] = df_master[text_col].apply(_as_str)
             if "DateOfBirth" in df_master.columns:
-                df_master["DateOfBirth"] = df_master["DateOfBirth"].apply(lambda x: _ser_date(parse_date(_as_str(x))))
+                df_master["DateOfBirth"] = df_master["DateOfBirth"].apply(
+                    lambda x: _ser_date(parse_date(_as_str(x)))
+                )
 
             df_master = _ensure_player_id(df_master)
 
@@ -580,7 +693,9 @@
             st.cache_data.clear()
             st.success("New player row added.")
             st.rerun()
-        st.caption("Vinkki: käytä yläpuolen 'Full table editor' -osiota massamuokkaukseen.")
+        st.caption(
+            "Vinkki: käytä yläpuolen 'Full table editor' -osiota massamuokkaukseen."
+        )
 
     # Haku + yhden rivin editori
     st.subheader("🔍 Find Player (single-row editor)")
@@ -588,7 +703,11 @@
     with c_s1:
         search_term = st.text_input("Search by name", key=f"pe_search__{selected_team}")
     with c_s2:
-        sort_by = st.selectbox("Sort by", options=[col for col in ["Name", "ScoutRating"] if col in df_master.columns], key=f"pe_sort__{selected_team}")
+        sort_by = st.selectbox(
+            "Sort by",
+            options=[col for col in ["Name", "ScoutRating"] if col in df_master.columns],
+            key=f"pe_sort__{selected_team}",
+        )
 
     df_sorted = df_master.sort_values(by=sort_by) if sort_by in df_master.columns else df_master
     df_filtered = df_sorted
@@ -601,7 +720,12 @@
         return
 
     default_idx = names.index(preselected_name) if preselected_name and preselected_name in names else 0
-    selected_name = st.selectbox("Select Player to Edit", names, index=(default_idx if names else 0), key=f"pe_pick__{selected_team}")
+    selected_name = st.selectbox(
+        "Select Player to Edit",
+        names,
+        index=(default_idx if names else 0),
+        key=f"pe_pick__{selected_team}",
+    )
 
     if not selected_name:
         return
@@ -625,37 +749,65 @@
         with c1:
             st.text_input("PlayerID", value=pid_str, disabled=True)
         with c2:
-            name_val = st.text_input("Name", value=_as_str(row.get("Name","")), key=f"{selected_team}_{pid_str}_name")
+            name_val = st.text_input(
+                "Name", value=_as_str(row.get("Name", "")), key=f"{selected_team}_{pid_str}_name"
+            )
         with c3:
             st.text_input("Team (master file)", value=str(selected_team), disabled=True)
 
         c4, c5, c6 = st.columns(3)
         with c4:
-            dob_date = _date_input("DateOfBirth", value=row.get("DateOfBirth"), key=f"{selected_team}_{pid_str}_dob")
+            dob_date = _date_input(
+                "DateOfBirth", value=row.get("DateOfBirth"), key=f"{selected_team}_{pid_str}_dob"
+            )
         with c5:
-            nat_val = st.text_input("Nationality (A, B)", value=_normalize_nationality(_as_str(row.get("Nationality",""))), key=f"{selected_team}_{pid_str}_nat")
+            nat_val = st.text_input(
+                "Nationality (A, B)",
+                value=_normalize_nationality(_as_str(row.get("Nationality", ""))),
+                key=f"{selected_team}_{pid_str}_nat",
+            )
         with c6:
-            pos_val = st.text_input("Position", value=_as_str(row.get("Position","")), key=f"{selected_team}_{pid_str}_pos")
+            pos_val = st.text_input(
+                "Position", value=_as_str(row.get("Position", "")), key=f"{selected_team}_{pid_str}_pos"
+            )
 
         c7, c8, c9 = st.columns(3)
         pref_options = ["", "Right", "Left", "Both"]
-        current_pref = _as_str(row.get("PreferredFoot",""))
-        pref_index   = pref_options.index(current_pref) if current_pref in pref_options else 0
+        current_pref = _as_str(row.get("PreferredFoot", ""))
+        pref_index = pref_options.index(current_pref) if current_pref in pref_options else 0
         with c7:
-            pref_foot = st.selectbox("PreferredFoot", pref_options, index=pref_index, key=f"{selected_team}_{pid_str}_pref")
+            pref_foot = st.selectbox(
+                "PreferredFoot", pref_options, index=pref_index, key=f"{selected_team}_{pid_str}_pref"
+            )
         with c8:
-            club_num = st.number_input("ClubNumber", min_value=0, max_value=999, value=_as_int(row.get("ClubNumber"), 0), key=f"{selected_team}_{pid_str}_clubnum")
+            club_num = st.number_input(
+                "ClubNumber", min_value=0, max_value=999, value=_as_int(row.get("ClubNumber"), 0), key=f"{selected_team}_{pid_str}_clubnum"
+            )
         with c9:
-            scout_rating = st.number_input("ScoutRating (0–100)", min_value=0, max_value=100, value=_as_int(row.get("ScoutRating"), 0), key=f"{selected_team}_{pid_str}_rating")
-
-        tm_url_val = st.text_input("Transfermarkt URL", value=_as_str(row.get("TransfermarktURL","")), placeholder="https://www.transfermarkt.com/...", key=f"{selected_team}_{pid_str}_tmurl")
+            scout_rating = st.number_input(
+                "ScoutRating (0–100)",
+                min_value=0,
+                max_value=100,
+                value=_as_int(row.get("ScoutRating"), 0),
+                key=f"{selected_team}_{pid_str}_rating",
+            )
+
+        tm_url_val = st.text_input(
+            "Transfermarkt URL",
+            value=_as_str(row.get("TransfermarktURL", "")),
+            placeholder="https://www.transfermarkt.com/...",
+            key=f"{selected_team}_{pid_str}_tmurl",
+        )
         if tm_url_val and not _valid_tm_url(tm_url_val):
             st.warning("URL ei näytä Transfermarkt-osoitteelta.")
 
         problems = []
-        if not name_val.strip(): problems.append("Name is required.")
-        if not selected_team.strip(): problems.append("Team is required.")
-        if not pos_val.strip(): problems.append("Position is required.")
+        if not name_val.strip():
+            problems.append("Name is required.")
+        if not selected_team.strip():
+            problems.append("Team is required.")
+        if not _as_str(pos_val).strip():
+            problems.append("Position is required.")
         if problems:
             st.info(" | ".join(problems))
 
@@ -663,14 +815,14 @@
             idxs = df_master[df_master["PlayerID"] == pid_str].index
             if not idxs.empty:
                 idx = idxs[0]
-                df_master.at[idx, "Name"]            = name_val.strip()
-                df_master.at[idx, "Nationality"]     = _as_str(nat_val)
-                df_master.at[idx, "DateOfBirth"]     = _ser_date(dob_date)
-                df_master.at[idx, "PreferredFoot"]   = _as_str(pref_foot)
-                df_master.at[idx, "ClubNumber"]      = _as_int(club_num, 0)
-                df_master.at[idx, "Position"]        = _as_str(pos_val)
-                df_master.at[idx, "ScoutRating"]     = _as_int(scout_rating, 0)
-                df_master.at[idx, "TransfermarktURL"]= _as_str(tm_url_val)
+                df_master.at[idx, "Name"] = name_val.strip()
+                df_master.at[idx, "Nationality"] = _as_str(nat_val)
+                df_master.at[idx, "DateOfBirth"] = _ser_date(dob_date)
+                df_master.at[idx, "PreferredFoot"] = _as_str(pref_foot)
+                df_master.at[idx, "ClubNumber"] = _as_int(club_num, 0)
+                df_master.at[idx, "Position"] = _as_str(pos_val)
+                df_master.at[idx, "ScoutRating"] = _as_int(scout_rating, 0)
+                df_master.at[idx, "TransfermarktURL"] = _as_str(tm_url_val)
                 _save_master_sanitized(df_master, selected_team)
                 st.cache_data.clear()
                 st.success("Basic info saved.")
@@ -689,7 +841,9 @@
 
         st.markdown("---")
         st.markdown("### 📄 Save THIS player to storage")
-        if st.button("⬇️ Save THIS player", key=f"{selected_team}_{pid_str}_push_this", type="primary"):
+        if st.button(
+            "⬇️ Save THIS player", key=f"{selected_team}_{pid_str}_push_this", type="primary"
+        ):
             player_data = {
                 "id": pid_str,
                 "name": _as_str(name_val),
@@ -717,7 +871,9 @@
         tm_url = ""
         try:
             if "TransfermarktURL" in df_master.columns:
-                tm_url = _as_str(df_master.loc[df_master["PlayerID"]==pid_str, "TransfermarktURL"].values[0])
+                tm_url = _as_str(
+                    df_master.loc[df_master["PlayerID"] == pid_str, "TransfermarktURL"].values[0]
+                )
         except Exception:
             tm_url = ""
         st.write("Transfermarkt:", tm_url or "—")
@@ -730,14 +886,20 @@
     # 🖼️ Photo & Tags
     with tabs[2]:
         st.subheader("🖼️ Photo & Tags")
-        up = st.file_uploader("Upload player photo (PNG/JPG)", type=["png","jpg","jpeg"], key=f"{selected_team}_{pid_str}_photo")
+        up = st.file_uploader(
+            "Upload player photo (PNG/JPG)",
+            type=["png", "jpg", "jpeg"],
+            key=f"{selected_team}_{pid_str}_photo",
+        )
         if up is not None:
             out = _save_photo_and_link_storage(pid_str, up.name, up.read())
             st.success(f"Photo saved: {out}")
 
         tags_key = f"tags_{pid_str}"
         current_tags = st.session_state.get(tags_key, "")
-        tag_str = st.text_input("Tags (comma-separated)", value=current_tags, key=f"{selected_team}_{pid_str}_tags")
+        tag_str = st.text_input(
+            "Tags (comma-separated)", value=current_tags, key=f"{selected_team}_{pid_str}_tags"
+        )
         st.session_state[tags_key] = tag_str
         st.caption("Vinkki: muutama iskevä tagi (esim. 'Press-resistance, Pace, Leader').")
 
@@ -778,23 +940,21 @@
                             new_stats[col] = 0
                     df_new = pd.DataFrame([new_stats])
                     edited_stats = st.data_editor(
-                        df_new,
-                        num_rows="fixed",
-                        use_container_width=True,
-                        key=f"{selected_team}_{pid_str}_stats_new"
+                        df_new, num_rows="fixed", use_container_width=True, key=f"{selected_team}_{pid_str}_stats_new"
                     )
-                    if st.button("💾 Create Season Stats", key=f"{selected_team}_{pid_str}_stats_create", type="primary"):
+                    if st.button(
+                        "💾 Create Season Stats", key=f"{selected_team}_{pid_str}_stats_create", type="primary"
+                    ):
                         merged = pd.concat([stats_df, edited_stats], ignore_index=True)
                         save_seasonal_stats(merged, selected_team)
                         st.success("Season stats created.")
                 else:
                     edited_stats = st.data_editor(
-                        player_stats,
-                        num_rows="fixed",
-                        use_container_width=True,
-                        key=f"{selected_team}_{pid_str}_stats_edit"
+                        player_stats, num_rows="fixed", use_container_width=True, key=f"{selected_team}_{pid_str}_stats_edit"
                     )
-                    if st.button("💾 Save Season Stats", key=f"{selected_team}_{pid_str}_stats_save", type="primary"):
+                    if st.button(
+                        "💾 Save Season Stats", key=f"{selected_team}_{pid_str}_stats_save", type="primary"
+                    ):
                         mask = stats_df[name_col] == selected_name
                         stats_df.loc[mask, :] = edited_stats.values
                         save_seasonal_stats(stats_df, selected_team)
@@ -811,7 +971,9 @@
             for sl_name in sorted(shortlists.keys()):
                 items = shortlists.get(sl_name, [])
                 on_list, _ = _is_member(items, pid_str, current_name, _as_str(selected_team))
-                new_val = st.checkbox(sl_name, value=on_list, key=f"{sl_name}_{selected_team}_{pid_str}_mem")
+                new_val = st.checkbox(
+                    sl_name, value=on_list, key=f"{sl_name}_{selected_team}_{pid_str}_mem"
+                )
                 if new_val != on_list:
                     if new_val:
                         _add_to_shortlist(shortlists, sl_name, pid_str, current_name, _as_str(selected_team))
@@ -826,16 +988,20 @@
         a1, a2, a3 = st.columns(3)
         with a1:
             if st.button("Duplicate row", key=f"{selected_team}_{pid_str}_dup", type="primary"):
-                copy = df_master[df_master["PlayerID"]==pid_str].iloc[0].copy()
+                copy = df_master[df_master["PlayerID"] == pid_str].iloc[0].copy()
                 copy["PlayerID"] = _new_player_id()
-                copy["Name"] = f"{copy.get('Name','')} (copy)"
+                copy["Name"] = f"{copy.get('Name', '')} (copy)"
                 df_master = safe_append_row(df_master, copy.to_dict())
                 _save_master_sanitized(df_master, selected_team)
                 st.cache_data.clear()
                 st.success("Row duplicated.")
         with a2:
-            new_team = st.selectbox("Move to team", options=[""] + list_teams(), index=0, key=f"{selected_team}_{pid_str}_move_team")
-            if new_team and st.button("Move now", key=f"{selected_team}_{pid_str}_move_now", type="primary"):
+            new_team = st.selectbox(
+                "Move to team", options=[""] + list_teams(), index=0, key=f"{selected_team}_{pid_str}_move_team"
+            )
+            if new_team and st.button(
+                "Move now", key=f"{selected_team}_{pid_str}_move_now", type="primary"
+            ):
                 if new_team == selected_team:
                     st.warning("Same team selected.")
                 else:
@@ -852,14 +1018,23 @@
                         new_pid = _new_player_id()
                         row_to_move = row_to_move.copy()
                         row_to_move.loc[:, "PlayerID"] = new_pid
-                        target_master = safe_append_row(target_master, row_to_move.iloc[0].to_dict())
+                        target_master = safe_append_row(
+                            target_master, row_to_move.iloc[0].to_dict()
+                        )
                         _save_master_sanitized(target_master, new_team)
                         st.cache_data.clear()
                         st.success(f"Player moved to {new_team}.")
         with a3:
             st.warning("Type DELETE to confirm deletion from master file", icon="⚠️")
-            conf = st.text_input("Confirmation", key=f"{selected_team}_{pid_str}_del_conf", placeholder="DELETE")
-            if st.button("Delete row from master", key=f"{selected_team}_{pid_str}_del_row", disabled=(conf != "DELETE"), type="secondary"):
+            conf = st.text_input(
+                "Confirmation", key=f"{selected_team}_{pid_str}_del_conf", placeholder="DELETE"
+            )
+            if st.button(
+                "Delete row from master",
+                key=f"{selected_team}_{pid_str}_del_row",
+                disabled=(conf != "DELETE"),
+                type="secondary",
+            ):
                 df_master = df_master[df_master["PlayerID"] != pid_str]
                 _save_master_sanitized(df_master, selected_team)
                 st.cache_data.clear()
@@ -868,20 +1043,33 @@
         st.markdown("---")
         st.subheader("Remove from storage")
         st.caption("Siivoa taustavarastoa sotkematta master-tiedostoa.")
-        conf2 = st.text_input("Type REMOVE to confirm", key=f"{selected_team}_{pid_str}_del_store_conf", placeholder="REMOVE")
-        if st.button("Remove by PlayerID", key=f"{selected_team}_{pid_str}_del_store_byid", disabled=(conf2 != "REMOVE"), type="secondary"):
+        conf2 = st.text_input(
+            "Type REMOVE to confirm", key=f"{selected_team}_{pid_str}_del_store_conf", placeholder="REMOVE"
+        )
+        if st.button(
+            "Remove by PlayerID",
+            key=f"{selected_team}_{pid_str}_del_store_byid",
+            disabled=(conf2 != "REMOVE"),
+            type="secondary",
+        ):
             n = remove_from_players_storage_by_ids([str(pid_str)])
             if n:
                 clear_players_cache()
             st.success(f"Removed {n} record(s) by id.")
 
-        if st.button("Remove by (name, team) pair", key=f"{selected_team}_{pid_str}_del_store_bykey", disabled=(conf2 != "REMOVE"), type="secondary"):
-            nm = selected_name.strip(); tm = _as_str(selected_team)
-            ids = []
+        if st.button(
+            "Remove by (name, team) pair",
+            key=f"{selected_team}_{pid_str}_del_store_bykey",
+            disabled=(conf2 != "REMOVE"),
+            type="secondary",
+        ):
+            nm = selected_name.strip()
+            tm = _as_str(selected_team)
+            ids: List[str] = []
             client = get_client()
-            players = (client.table("players").select("*").execute().data if client else [])
+            players = client.table("players").select("*").execute().data if client else []
             for p in players or []:
-                if (p.get("name","").strip() == nm) and (p.get("team_name","").strip() == tm):
+                if (p.get("name", "").strip() == nm) and (p.get("team_name", "").strip() == tm):
                     ids.append(str(p.get("id")))
             if ids:
                 n = remove_from_players_storage_by_ids(ids)
