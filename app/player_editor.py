--- conflicted
+++ resolved
@@ -1,4 +1,4 @@
-"""Player editor backed by Supabase."""
+"""Player editor backed by Supabase (clean)."""
 from __future__ import annotations
 import math, re
 from pathlib import Path
@@ -9,10 +9,14 @@
 import pandas as pd
 import streamlit as st
 
-<<<<<<< HEAD
+# --- Supabase & data helpers ---
 from supabase_client import get_client
-from data_utils import load_master, save_master, load_seasonal_stats, save_seasonal_stats
-from data_utils_players import clear_players_cache
+from data_utils import (
+    load_master, save_master,
+    load_seasonal_stats, save_seasonal_stats,
+    parse_date, _ser_date
+)
+from data_utils_players_json import clear_players_cache  # armollinen no-op jos ei tee mitään
 from teams_store import add_team, list_teams
 from shortlists import (
     _load_shortlists as _db_load_shortlists,
@@ -21,35 +25,6 @@
 
 # Local directory for player photos
 PLAYER_PHOTOS_DIR = Path("player_photos")
-
-# -------------------------------------------------------
-# Polut
-# -------------------------------------------------------
-=======
-# --- storage (Supabase jos secrets, muuten JSON) ---
-from storage import Storage
-storage = Storage()
-
-# --- projektin apurit ---
-from app_paths import DATA_DIR, PLAYERS_FP, SHORTLISTS_FP, PLAYER_PHOTOS_DIR
-from data_utils import (
-    load_master, save_master,
-    load_seasonal_stats, save_seasonal_stats, BASE_DIR,
-    parse_date, _ser_date,
-)
-
-# clear_players_cache: tee armollinen fallback, koska tiedoston nimi on vaihdellut
-try:
-    from data_utils_players import clear_players_cache  # oletus-nimi
-except Exception:
-    try:
-        from data_utils_players_json import clear_players_cache  # joissain repo-versioissa tämä
-    except Exception:
-        def clear_players_cache():
-            return None
-
-from teams_store import add_team, list_teams
->>>>>>> 46021339
 
 # -------------------------------------------------------
 # Yleiset apurit
@@ -103,21 +78,16 @@
         return lo
 
 # ---------- NaT-safe päivämäärät ----------
-
 def _to_date(x) -> Optional[date]:
     """Palauttaa python date-olion tai None. Kestää str, date/datetime,
     pd.Timestamp, np.datetime64, pd.NaT."""
     if x is None:
         return None
-
-    # Pandas: NaT / NA / NaN
     try:
-        if pd.isna(x):  # True myös pd.NaT:lle
+        if pd.isna(x):
             return None
     except Exception:
         pass
-
-    # Pandas Timestamp
     try:
         if isinstance(x, pd.Timestamp):
             if pd.isna(x):
@@ -125,8 +95,6 @@
             return x.to_pydatetime().date()
     except Exception:
         pass
-
-    # Numpy datetime64
     try:
         import numpy as np  # noqa
         if isinstance(x, np.datetime64):
@@ -134,14 +102,10 @@
             return dt.date() if pd.notna(dt) else None
     except Exception:
         pass
-
-    # Python datetime/date
     if isinstance(x, datetime):
         return x.date()
     if isinstance(x, date):
         return x
-
-    # String tms.
     s = _as_str(x)
     if not s:
         return None
@@ -149,8 +113,7 @@
     return dt.date() if pd.notna(dt) else None
 
 def _date_input(label: str, value, key: str) -> Optional[date]:
-    """Streamlit date_input kovalla varmistuksella ja selkeillä rajoilla (1900 → tänään).
-    Palauttaa None jos arvo puuttuu."""
+    """Streamlit date_input kovalla varmistuksella ja rajoilla (1900 → tänään)."""
     raw = _to_date(value)
     missing = raw is None
     safe = _clamp_date(raw or BIRTHDATE_MIN, BIRTHDATE_MIN, BIRTHDATE_MAX)
@@ -200,9 +163,8 @@
     return bool(TM_RX.match(url.strip()))
 
 # -------------------------------------------------------
-# Storage-ohjatut apurit
-# -------------------------------------------------------
-
+# Storage-ohjatut apurit (Supabase)
+# -------------------------------------------------------
 def upsert_player_storage(player: dict) -> str:
     client = get_client()
     if not client:
@@ -235,29 +197,19 @@
 # -------------------------------------------------------
 # Shortlist helpers backed by Supabase
 # -------------------------------------------------------
-
 def _load_shortlists() -> Dict[str, List[Any]]:
-    """Fetch all shortlists from Supabase."""
     return _db_load_shortlists()
 
-
 def _save_shortlists(data: Dict[str, List[Any]]):
-    """Persist shortlist data to Supabase."""
     _db_save_shortlists(data)
 
 def _players_index_by_id() -> Dict[str, Dict[str, Any]]:
-<<<<<<< HEAD
     client = get_client()
     out: Dict[str, Dict[str, Any]] = {}
     if not client:
         return out
     res = client.table("players").select("*").execute()
     for p in res.data or []:
-=======
-    players = storage.list_players()
-    out = {}
-    for p in players:
->>>>>>> 46021339
         pid = str(p.get("id") or "")
         if pid:
             out[pid] = p
@@ -291,7 +243,7 @@
     # dedup
     seen = set(); deduped = []
     for r in out:
-        key = r["id"] or (r["name"], r["team_name"]) 
+        key = r["id"] or (r["name"], r["team_name"])
         if key in seen:
             continue
         seen.add(key); deduped.append(r)
@@ -326,12 +278,11 @@
 # -------------------------------------------------------
 # UI — päätoiminto
 # -------------------------------------------------------
-
 def show_player_editor():
     st.header("💼 Player Editor")
     st.caption("Data stored in Supabase")
 
-    # segmented_control jos löytyy, muuten radio
+    # Source valinta
     seg = getattr(st, "segmented_control", None)
     if callable(seg):
         source = st.segmented_control("Source", options=["Team", "Shortlist"], key="pe_source")
@@ -363,7 +314,6 @@
 # -------------------------------------------------------
 # Shortlist-selailu ja ohjaus editoriin
 # -------------------------------------------------------
-
 def _render_shortlist_flow():
     shortlists = _load_shortlists()
     if not shortlists:
@@ -416,11 +366,9 @@
 # -------------------------------------------------------
 # Tiimi-editorin varsinainen virta
 # -------------------------------------------------------
-
 def _render_team_editor_flow(selected_team: str, preselected_name: Optional[str]):
     df_master = load_master(selected_team)
 
-    # jos tyhjä, älä poistu vaan luo UI ekaa riviä varten
     empty_state = (df_master is None or df_master.empty)
     if empty_state:
         st.warning("No player data for the selected team. Create the first row below.")
@@ -428,7 +376,7 @@
 
     df_master = _ensure_min_columns(df_master)
 
-    # ---------- Lisää ensimmäinen rivi, jos rosteri on tyhjä ----------
+    # Lisää ensimmäinen rivi, jos rosteri on tyhjä
     if empty_state:
         if st.button("➕ Create first player row", key=f"pe_first_row__{selected_team}"):
             new_id = _new_player_id()
@@ -440,7 +388,7 @@
             st.success("First player row created.")
             st.rerun()
 
-    # ---------- Full table editor ----------
+    # Full table editor
     with st.expander("🧩 Full table editor (whole roster)", expanded=False):
         edit_cols = [c for c in DEFAULT_COLUMNS if c in df_master.columns]
         table_edit = st.data_editor(
@@ -470,7 +418,7 @@
             st.cache_data.clear()
             st.success("Table saved.")
 
-    # ---------- Lisää uusi rivi aina näkyvissä ----------
+    # Lisää uusi rivi -osio
     with st.expander("➕ Add New Player", expanded=False):
         if st.button("Add row", key=f"pe_add_row__{selected_team}"):
             new_id = _new_player_id()
@@ -483,7 +431,7 @@
             st.rerun()
         st.caption("Vinkki: käytä yläpuolen 'Full table editor' -osiota massamuokkaukseen.")
 
-    # ---------- Haku + yhden rivin editori ----------
+    # Haku + yhden rivin editori
     st.subheader("🔍 Find Player (single-row editor)")
     c_s1, c_s2 = st.columns([3, 1])
     with c_s1:
@@ -514,7 +462,7 @@
     row = selected_row_df.iloc[0].to_dict()
     pid_str = _as_str(row.get("PlayerID")) or _new_player_id()
 
-    # ---------- Välilehdet ----------
+    # Tabs
     tabs = st.tabs(["✏️ Basic Info", "🔗 Links", "🖼️ Photo & Tags", "📅 Season Stats", "⭐ Shortlist", "🗑️ Actions"])
 
     # ✏️ Basic Info
@@ -526,30 +474,30 @@
         with c1:
             st.text_input("PlayerID", value=pid_str, disabled=True)
         with c2:
-            name_val = st.text_input("Name", value=_as_str(row.get("Name","")), key=f"pe_name__{selected_team}_{pid_str}")
+            name_val = st.text_input("Name", value=_as_str(row.get("Name","")), key=f"{selected_team}_{pid_str}_name")
         with c3:
             st.text_input("Team (master file)", value=str(selected_team), disabled=True)
 
         c4, c5, c6 = st.columns(3)
         with c4:
-            dob_date = _date_input("DateOfBirth", value=row.get("DateOfBirth"), key=f"pe_dob__{selected_team}_{pid_str}")
+            dob_date = _date_input("DateOfBirth", value=row.get("DateOfBirth"), key=f"{selected_team}_{pid_str}_dob")
         with c5:
-            nat_val = st.text_input("Nationality (A, B)", value=_normalize_nationality(_as_str(row.get("Nationality",""))), key=f"pe_nat__{selected_team}_{pid_str}")
+            nat_val = st.text_input("Nationality (A, B)", value=_normalize_nationality(_as_str(row.get("Nationality",""))), key=f"{selected_team}_{pid_str}_nat")
         with c6:
-            pos_val = st.text_input("Position", value=_as_str(row.get("Position","")), key=f"pe_pos__{selected_team}_{pid_str}")
+            pos_val = st.text_input("Position", value=_as_str(row.get("Position","")), key=f"{selected_team}_{pid_str}_pos")
 
         c7, c8, c9 = st.columns(3)
         pref_options = ["", "Right", "Left", "Both"]
         current_pref = _as_str(row.get("PreferredFoot",""))
         pref_index   = pref_options.index(current_pref) if current_pref in pref_options else 0
         with c7:
-            pref_foot = st.selectbox("PreferredFoot", pref_options, index=pref_index, key=f"pe_pref__{selected_team}_{pid_str}")
+            pref_foot = st.selectbox("PreferredFoot", pref_options, index=pref_index, key=f"{selected_team}_{pid_str}_pref")
         with c8:
-            club_num = st.number_input("ClubNumber", min_value=0, max_value=999, value=_as_int(row.get("ClubNumber"), 0), key=f"pe_clubnum__{selected_team}_{pid_str}")
+            club_num = st.number_input("ClubNumber", min_value=0, max_value=999, value=_as_int(row.get("ClubNumber"), 0), key=f"{selected_team}_{pid_str}_clubnum")
         with c9:
-            scout_rating = st.number_input("ScoutRating (0–100)", min_value=0, max_value=100, value=_as_int(row.get("ScoutRating"), 0), key=f"pe_rating__{selected_team}_{pid_str}")
-
-        tm_url_val = st.text_input("Transfermarkt URL", value=_as_str(row.get("TransfermarktURL","")), placeholder="https://www.transfermarkt.com/...", key=f"pe_tmurl__{selected_team}_{pid_str}")
+            scout_rating = st.number_input("ScoutRating (0–100)", min_value=0, max_value=100, value=_as_int(row.get("ScoutRating"), 0), key=f"{selected_team}_{pid_str}_rating")
+
+        tm_url_val = st.text_input("Transfermarkt URL", value=_as_str(row.get("TransfermarktURL","")), placeholder="https://www.transfermarkt.com/...", key=f"{selected_team}_{pid_str}_tmurl")
         if tm_url_val and not _valid_tm_url(tm_url_val):
             st.warning("URL ei näytä Transfermarkt-osoitteelta.")
 
@@ -560,7 +508,7 @@
         if problems:
             st.info(" | ".join(problems))
 
-        if st.button("💾 Save Basic Info", key=f"pe_save_basic__{selected_team}_{pid_str}"):
+        if st.button("💾 Save Basic Info", key=f"{selected_team}_{pid_str}_save_basic"):
             idxs = df_master[df_master["PlayerID"] == pid_str].index
             if not idxs.empty:
                 idx = idxs[0]
@@ -580,13 +528,13 @@
                 st.error("Could not locate row to update.")
 
         if st.session_state.get("pe_last_saved_pid") == pid_str:
-            if st.button("Create match report for this player", key=f"pe_nav_report__{pid_str}"):
+            if st.button("Create match report for this player", key=f"{pid_str}_nav_report"):
                 st.session_state["nav_page"] = "Scout Match Report"
                 st.rerun()
 
         st.markdown("---")
         st.markdown("### 📄 Save THIS player to storage")
-        if st.button("⬇️ Save THIS player", key=f"pe_push_this__{selected_team}_{pid_str}"):
+        if st.button("⬇️ Save THIS player", key=f"{selected_team}_{pid_str}_push_this"):
             player_data = {
                 "id": pid_str,
                 "name": _as_str(name_val),
@@ -627,18 +575,18 @@
     # 🖼️ Photo & Tags
     with tabs[2]:
         st.subheader("🖼️ Photo & Tags")
-        up = st.file_uploader("Upload player photo (PNG/JPG)", type=["png","jpg","jpeg"], key=f"pe_photo__{selected_team}_{pid_str}")
+        up = st.file_uploader("Upload player photo (PNG/JPG)", type=["png","jpg","jpeg"], key=f"{selected_team}_{pid_str}_photo")
         if up is not None:
             out = _save_photo_and_link_storage(pid_str, up.name, up.read())
             st.success(f"Photo saved: {out}")
 
         tags_key = f"tags_{pid_str}"
         current_tags = st.session_state.get(tags_key, "")
-        tag_str = st.text_input("Tags (comma-separated)", value=current_tags, key=f"pe_tags__{selected_team}_{pid_str}")
+        tag_str = st.text_input("Tags (comma-separated)", value=current_tags, key=f"{selected_team}_{pid_str}_tags")
         st.session_state[tags_key] = tag_str
         st.caption("Vinkki: muutama iskevä tagi (esim. 'Press-resistance, Pace, Leader').")
 
-        if st.button("💾 Save tags", key=f"pe_save_tags__{selected_team}_{pid_str}"):
+        if st.button("💾 Save tags", key=f"{selected_team}_{pid_str}_save_tags"):
             tags = [t.strip() for t in tag_str.split(",") if t.strip()]
             client = get_client()
             if client:
@@ -659,7 +607,7 @@
                     break
 
             if not name_col:
-                st.warning("Cannot edit: no 'Name' column in seasonal_stats.csv.")
+                st.warning("Cannot edit: no 'Name' column in seasonal stats.")
             else:
                 player_stats = stats_df[stats_df[name_col] == selected_name]
                 if player_stats.empty:
@@ -673,9 +621,9 @@
                         df_new,
                         num_rows="fixed",
                         use_container_width=True,
-                        key=f"pe_stats_new__{selected_team}_{pid_str}"
+                        key=f"{selected_team}_{pid_str}_stats_new"
                     )
-                    if st.button("💾 Create Season Stats", key=f"pe_stats_create__{selected_team}_{pid_str}"):
+                    if st.button("💾 Create Season Stats", key=f"{selected_team}_{pid_str}_stats_create"):
                         merged = pd.concat([stats_df, edited_stats], ignore_index=True)
                         save_seasonal_stats(merged, selected_team)
                         st.success("Season stats created.")
@@ -684,9 +632,9 @@
                         player_stats,
                         num_rows="fixed",
                         use_container_width=True,
-                        key=f"pe_stats_edit__{selected_team}_{pid_str}"
+                        key=f"{selected_team}_{pid_str}_stats_edit"
                     )
-                    if st.button("💾 Save Season Stats", key=f"pe_stats_save__{selected_team}_{pid_str}"):
+                    if st.button("💾 Save Season Stats", key=f"{selected_team}_{pid_str}_stats_save"):
                         mask = stats_df[name_col] == selected_name
                         stats_df.loc[mask, :] = edited_stats.values
                         save_seasonal_stats(stats_df, selected_team)
@@ -703,7 +651,7 @@
             for sl_name in sorted(shortlists.keys()):
                 items = shortlists.get(sl_name, [])
                 on_list, _ = _is_member(items, pid_str, current_name, _as_str(selected_team))
-                new_val = st.checkbox(sl_name, value=on_list, key=f"pe_sl_mem__{sl_name}_{selected_team}_{pid_str}")
+                new_val = st.checkbox(sl_name, value=on_list, key=f"{sl_name}_{selected_team}_{pid_str}_mem")
                 if new_val != on_list:
                     if new_val:
                         _add_to_shortlist(shortlists, sl_name, pid_str, current_name, _as_str(selected_team))
@@ -717,7 +665,7 @@
         st.subheader("🗑️ Actions")
         a1, a2, a3 = st.columns(3)
         with a1:
-            if st.button("Duplicate row", key=f"pe_dup__{selected_team}_{pid_str}"):
+            if st.button("Duplicate row", key=f"{selected_team}_{pid_str}_dup"):
                 copy = df_master[df_master["PlayerID"]==pid_str].iloc[0].copy()
                 copy["PlayerID"] = _new_player_id()
                 copy["Name"] = f"{copy.get('Name','')} (copy)"
@@ -726,8 +674,8 @@
                 st.cache_data.clear()
                 st.success("Row duplicated.")
         with a2:
-            new_team = st.selectbox("Move to team", options=[""] + list_teams(), index=0, key=f"pe_move_team__{selected_team}_{pid_str}")
-            if new_team and st.button("Move now", key=f"pe_move_now__{selected_team}_{pid_str}"):
+            new_team = st.selectbox("Move to team", options=[""] + list_teams(), index=0, key=f"{selected_team}_{pid_str}_move_team")
+            if new_team and st.button("Move now", key=f"{selected_team}_{pid_str}_move_now"):
                 if new_team == selected_team:
                     st.warning("Same team selected.")
                 else:
@@ -750,8 +698,8 @@
                         st.success(f"Player moved to {new_team}.")
         with a3:
             st.warning("Type DELETE to confirm deletion from master file", icon="⚠️")
-            conf = st.text_input("Confirmation", key=f"pe_del_conf__{selected_team}_{pid_str}", placeholder="DELETE")
-            if st.button("Delete row from master", key=f"pe_del_row__{selected_team}_{pid_str}", disabled=(conf != "DELETE")):
+            conf = st.text_input("Confirmation", key=f"{selected_team}_{pid_str}_del_conf", placeholder="DELETE")
+            if st.button("Delete row from master", key=f"{selected_team}_{pid_str}_del_row", disabled=(conf != "DELETE")):
                 df_master = df_master[df_master["PlayerID"] != pid_str]
                 save_master(df_master, selected_team)
                 st.cache_data.clear()
@@ -760,17 +708,15 @@
         st.markdown("---")
         st.subheader("Remove from storage")
         st.caption("Siivoa taustavarastoa sotkematta master-tiedostoa.")
-        conf2 = st.text_input("Type REMOVE to confirm", key=f"pe_del_json_conf__{selected_team}_{pid_str}", placeholder="REMOVE")
-        if st.button("Remove by PlayerID", key=f"pe_del_json_byid__{selected_team}_{pid_str}", disabled=(conf2 != "REMOVE")):
+        conf2 = st.text_input("Type REMOVE to confirm", key=f"{selected_team}_{pid_str}_del_store_conf", placeholder="REMOVE")
+        if st.button("Remove by PlayerID", key=f"{selected_team}_{pid_str}_del_store_byid", disabled=(conf2 != "REMOVE")):
             n = remove_from_players_storage_by_ids([str(pid_str)])
             if n:
                 clear_players_cache()
             st.success(f"Removed {n} record(s) by id.")
 
-        # (name, team) -poisto: etsitään id:t storagesta ja poistetaan ne
-        if st.button("Remove by (name, team) pair", key=f"pe_del_json_bykey__{selected_team}_{pid_str}", disabled=(conf2 != "REMOVE")):
-            nm = selected_name.strip()
-            tm = _as_str(selected_team)
+        if st.button("Remove by (name, team) pair", key=f"{selected_team}_{pid_str}_del_store_bykey", disabled=(conf2 != "REMOVE")):
+            nm = selected_name.strip(); tm = _as_str(selected_team)
             ids = []
             client = get_client()
             players = (client.table("players").select("*").execute().data if client else [])
