"""Reports page for ScoutLens.

This page focuses on creating and listing scouting reports stored in Supabase.

The implementation is intentionally minimal but follows the repository's
guidelines:

* use the shared Supabase client via ``get_client``
* handle ``APIError`` gracefully and surface a friendly ``st.error`` message
* avoid any local JSON/SQLite storage – Supabase is the single source of truth
* UTC aware dates are used when inserting new reports

This file introduces a ``show_reports_page`` function which is wired into the
main navigation in ``app.py``.
"""

from __future__ import annotations

from datetime import date
from typing import Any, Dict, List, Callable

import pandas as pd
import streamlit as st
from postgrest.exceptions import APIError

from app.supabase_client import get_client
from app.db_tables import PLAYERS
from app.services.players import insert_player


POSITIONS = [
    "GK",
    "RB",
    "CB",
    "LB",
    "RWB",
    "LWB",
    "DM",
    "CM",
    "AM",
    "RW",
    "LW",
    "SS",
    "CF",
]

# --- Essential attributes (1–5) + foot/position + comments ---


def render_essential_section() -> dict:
    st.subheader("Essential attributes (per match)")

    col1, col2 = st.columns(2)
    with col1:
        foot = st.selectbox("Foot", ["right", "left", "both"], index=0, key="reports__foot")
        use_dd = st.toggle(
            "Use position dropdown", value=True, key="reports__pos_toggle"
        )
    with col2:
        position = (
            st.selectbox("Position", POSITIONS, index=6, key="reports__pos_dd")
            if use_dd
            else st.text_input(
                "Position (free text)", value="CM", key="reports__pos_txt"
            )
        )

    c1, c2 = st.columns(2)
    with c1:
        technique = st.slider("Technique", 1, 5, 3, key="reports__tech")
        game_intel = st.slider("Game intelligence", 1, 5, 3, key="reports__gi")
    with c2:
        mental = st.slider("Mental / GRIT", 1, 5, 3, key="reports__mental")
        athletic = st.slider("Athletic ability", 1, 5, 3, key="reports__ath")

    comments = st.text_area(
        "General comments / conclusion", key="reports__comments", height=120
    )

    return {
        "foot": foot,
        "position": position,
        "technique": technique,
        "game_intelligence": game_intel,
        "mental": mental,
        "athletic": athletic,
        "comments": comments,
    }

# ---------------------------------------------------------------------------
# Helpers
# ---------------------------------------------------------------------------


def _safe_query(
    table_name: str, select: str = "*", order_by: str | None = None,
    desc: bool = False, limit: int | None = None,
):
    client = get_client()
    q = client.table(table_name).select(select)
    if order_by:
        q = q.order(order_by, desc=desc)
    if limit:
        q = q.limit(limit)
    try:
        return q.execute().data or []
    except APIError as e:
        st.error(
            f"Supabase APIError on {table_name}: {getattr(e, 'message', e)}"
        )
        return []


def _load_players() -> List[Dict[str, Any]]:
    """Return normalized players."""
    rows = _safe_query("players_v") or _safe_query(PLAYERS)
    norm: List[Dict[str, Any]] = []
    for r in rows:
        norm.append(
            {
                "id": r.get("id"),
                "name": r.get("name") or r.get("full_name") or r.get("player_name"),
                "position": r.get("position") or r.get("pos"),
                "nationality": r.get("nationality") or r.get("nation"),
                "current_club": r.get("current_club")
                or r.get("club")
                or r.get("team")
                or r.get("current_team"),
                "preferred_foot": r.get("preferred_foot") or r.get("foot"),
                "transfermarkt_url": r.get("transfermarkt_url") or r.get("tm_url"),
            }
        )
    return norm



def render_add_player_form(on_success: Callable | None = None) -> None:
    with st.form(key="players__add_form", border=True):
        name = st.text_input("Name*", "")
        position = st.text_input("Position", "")
        preferred_foot = st.selectbox("Preferred Foot", ["", "Right", "Left", "Both"])
        nationality = st.text_input("Nationality", "")
        current_club = st.text_input("Current Club", "")
        transfermarkt_url = st.text_input("Transfermarkt URL", "")

        submitted = st.form_submit_button("Create Player", use_container_width=True)
        if submitted:
            if not name.strip():
                st.error("Name is required.")
                return

            payload = {
                "name": name.strip(),
                "position": position.strip() or None,
                "preferred_foot": preferred_foot or None,
                "nationality": nationality.strip() or None,
                "current_club": current_club.strip() or None,
                "transfermarkt_url": transfermarkt_url.strip() or None,
            }

            try:
                row = insert_player(payload)
                st.success(f"Player created: {row.get('name')} (id: {row.get('id')})")
                st.session_state["players__last_created"] = row
                if callable(on_success):
                    on_success(row)
            except APIError as e:
                st.error(f"Supabase error: {getattr(e, 'message', str(e))}")
            except Exception as e:
                st.error(f"Unexpected error: {e}")


# ---------------------------------------------------------------------------
# Page
# ---------------------------------------------------------------------------


def show_reports_page() -> None:
    """Render the reports page."""

    st.markdown("## 📝 Reports")
    def _on_player_created(row):
        st.session_state["reports__selected_player_id"] = row["id"]

    with st.expander("➕ Add Player", expanded=False):
        render_add_player_form(on_success=_on_player_created)

    players = _load_players()
    player_options = {p["id"]: p["name"] for p in players}

    with st.form("scout_report_minimal"):
        selected_player_id = st.selectbox(
            "Player",
            options=list(player_options.keys()),
            format_func=lambda x: player_options.get(x, ""),
            key="reports__selected_player_id",
        )
        report_date = st.date_input(
            "Report date", value=date.today(), key="reports__report_date"
        )
        competition = st.text_input("Competition", key="reports__competition")
        opponent = st.text_input("Opponent", key="reports__opponent")
        location = st.text_input("Location", key="reports__location")

        st.divider()
        attrs = render_essential_section()
        submitted = st.form_submit_button("Save")

    if submitted:
        sb = get_client()
        pos_val = attrs.get("position")
        if isinstance(pos_val, str):
            attrs["position"] = pos_val.strip()
        payload = {
            "player_id": selected_player_id,
            "report_date": report_date.isoformat(),
            "competition": competition.strip() or None,
            "opponent": opponent.strip() or None,
            "location": location.strip() or None,
            "attributes": attrs,
        }
        try:
            sb.table("reports").insert(payload).execute()
            st.toast("Report saved ✅")
            st.rerun()
        except Exception as e:
            st.error(f"Failed to save report: {e}")

    st.divider()

    sb = get_client()
    try:
        rows = (
            sb.table("reports")
            .select(
                "id,report_date,competition,opponent,position_played,rating,"
                "player:player_id(name,current_club),attributes"
            )
            .order("report_date", desc=True)
            .limit(50)
            .execute()
            .data
        )
    except APIError as e:
        st.error(f"Supabase error: {getattr(e, 'message', e)}")
        rows = []

    if rows:
        data = []
        for r in rows:
            a = r.get("attributes") or {}
            player = r.get("player") or {}
<<<<<<< HEAD
            txt = (a.get("comments") or "").strip()
            if len(txt) > 100:
                txt = txt[:97] + "..."

=======
>>>>>>> d2dae67e
            data.append(
                {
                    "Date": r.get("report_date"),
                    "Player": player.get("name", ""),
                    "Club": player.get("current_club", ""),
                    "Opponent": r.get("opponent") or "",
                    "Competition": r.get("competition") or "",
                    "Pos": a.get("position"),
                    "Foot": a.get("foot"),
                    "Tech": a.get("technique"),
                    "GI": a.get("game_intelligence"),
                    "MENT": a.get("mental"),
                    "ATH": a.get("athletic"),
                    "Comments": txt,
                }
            )
        df = pd.DataFrame(data)

        c1, c2, c3 = st.columns([2, 2, 1])
        with c1:
            q_opp = st.text_input(
                "Filter by opponent",
                placeholder="e.g. Millonarios",
                key="reports__f_opp",
            )
        with c2:
            q_comp = st.text_input(
                "Filter by competition",
                placeholder="e.g. Liga",
                key="reports__f_comp",
            )
        with c3:
            min_ment = st.slider("MENT ≥", 1, 5, 1, key="reports__f_ment")

        def _apply_filters(df_in: pd.DataFrame) -> pd.DataFrame:
            out = df_in.copy()
            if q_opp:
                out = out[out["Opponent"].str.contains(q_opp, case=False, na=False)]
            if q_comp:
                out = out[out["Competition"].str.contains(q_comp, case=False, na=False)]
            if "MENT" in out.columns and min_ment > 1:
                out = out[(out["MENT"].fillna(0) >= min_ment)]
            return out

        df_f = _apply_filters(df)

        order = [
            "Date",
            "Player",
            "Club",
            "Opponent",
<<<<<<< HEAD
            "Competition",
=======
>>>>>>> d2dae67e
            "Pos",
            "Foot",
            "Tech",
            "GI",
            "MENT",
            "ATH",
<<<<<<< HEAD
            "Comments",
=======
>>>>>>> d2dae67e
        ]
        for col in order:
            if col not in df_f.columns:
                df_f[col] = None
        df_f = df_f[order]

        if "Foot" in df_f.columns:
            df_f["Foot"] = df_f["Foot"].fillna("").astype(str).str.capitalize()

        def _style_vals(s: pd.Series) -> list[str]:
            colors: list[str] = []
            for v in s:
                if pd.isna(v):
                    colors.append("")
                elif isinstance(v, (int, float)):
                    if v >= 4:
                        colors.append(
                            "background-color: rgba(0, 200, 120, 0.15)"
                        )
                    elif v <= 2:
                        colors.append(
                            "background-color: rgba(255, 80, 80, 0.15)"
                        )
                    else:
                        colors.append("")
                else:
                    colors.append("")
            return colors

<<<<<<< HEAD
        styler = df_f.style.apply(
            _style_vals, subset=["Tech", "GI", "MENT", "ATH"]
        ).set_properties(
            subset=["Comments"], **{"text-align": "left", "white-space": "pre-wrap"}
        )

        cap_col, btn_col = st.columns([3, 1])
        with cap_col:
            st.caption(f"Showing {len(df_f)} / {len(df)} reports")
        with btn_col:
            if st.button("Clear filters", key="reports__clear_filters"):
                st.session_state.update(
                    {
                        "reports__f_opp": "",
                        "reports__f_comp": "",
                        "reports__f_ment": 1,
                    }
                )
                st.rerun()

        st.dataframe(
            styler, use_container_width=True, hide_index=True, height=400
=======
        styler = df_f.style.apply(_style_vals, subset=["Tech", "GI", "MENT", "ATH"])

        st.caption(f"Showing {len(df_f)} / {len(df)} reports")
        if st.button("Clear filters", key="reports__clear_filters"):
            st.session_state["reports__f_opp"] = ""
            st.session_state["reports__f_comp"] = ""
            st.session_state["reports__f_ment"] = 1
            st.rerun()

        st.dataframe(
            styler, use_container_width=True, hide_index=True, height=360
>>>>>>> d2dae67e
        )
    else:
        st.caption("No reports yet.")
<|MERGE_RESOLUTION|>--- conflicted
+++ resolved
@@ -2,16 +2,11 @@
 
 This page focuses on creating and listing scouting reports stored in Supabase.
 
-The implementation is intentionally minimal but follows the repository's
-guidelines:
-
-* use the shared Supabase client via ``get_client``
-* handle ``APIError`` gracefully and surface a friendly ``st.error`` message
-* avoid any local JSON/SQLite storage – Supabase is the single source of truth
-* UTC aware dates are used when inserting new reports
-
-This file introduces a ``show_reports_page`` function which is wired into the
-main navigation in ``app.py``.
+Guidelines:
+- use the shared Supabase client via get_client
+- handle APIError gracefully and surface a friendly st.error message
+- avoid any local JSON/SQLite storage – Supabase is the single source of truth
+- UTC aware dates are used when inserting new reports
 """
 
 from __future__ import annotations
@@ -29,23 +24,10 @@
 
 
 POSITIONS = [
-    "GK",
-    "RB",
-    "CB",
-    "LB",
-    "RWB",
-    "LWB",
-    "DM",
-    "CM",
-    "AM",
-    "RW",
-    "LW",
-    "SS",
-    "CF",
+    "GK","RB","CB","LB","RWB","LWB","DM","CM","AM","RW","LW","SS","CF",
 ]
 
 # --- Essential attributes (1–5) + foot/position + comments ---
-
 
 def render_essential_section() -> dict:
     st.subheader("Essential attributes (per match)")
@@ -53,16 +35,12 @@
     col1, col2 = st.columns(2)
     with col1:
         foot = st.selectbox("Foot", ["right", "left", "both"], index=0, key="reports__foot")
-        use_dd = st.toggle(
-            "Use position dropdown", value=True, key="reports__pos_toggle"
-        )
+        use_dd = st.toggle("Use position dropdown", value=True, key="reports__pos_toggle")
     with col2:
         position = (
             st.selectbox("Position", POSITIONS, index=6, key="reports__pos_dd")
             if use_dd
-            else st.text_input(
-                "Position (free text)", value="CM", key="reports__pos_txt"
-            )
+            else st.text_input("Position (free text)", value="CM", key="reports__pos_txt")
         )
 
     c1, c2 = st.columns(2)
@@ -73,9 +51,7 @@
         mental = st.slider("Mental / GRIT", 1, 5, 3, key="reports__mental")
         athletic = st.slider("Athletic ability", 1, 5, 3, key="reports__ath")
 
-    comments = st.text_area(
-        "General comments / conclusion", key="reports__comments", height=120
-    )
+    comments = st.text_area("General comments / conclusion", key="reports__comments", height=120)
 
     return {
         "foot": foot,
@@ -91,10 +67,12 @@
 # Helpers
 # ---------------------------------------------------------------------------
 
-
 def _safe_query(
-    table_name: str, select: str = "*", order_by: str | None = None,
-    desc: bool = False, limit: int | None = None,
+    table_name: str,
+    select: str = "*",
+    order_by: str | None = None,
+    desc: bool = False,
+    limit: int | None = None,
 ):
     client = get_client()
     q = client.table(table_name).select(select)
@@ -105,11 +83,8 @@
     try:
         return q.execute().data or []
     except APIError as e:
-        st.error(
-            f"Supabase APIError on {table_name}: {getattr(e, 'message', e)}"
-        )
+        st.error(f"Supabase APIError on {table_name}: {getattr(e, 'message', e)}")
         return []
-
 
 def _load_players() -> List[Dict[str, Any]]:
     """Return normalized players."""
@@ -122,17 +97,12 @@
                 "name": r.get("name") or r.get("full_name") or r.get("player_name"),
                 "position": r.get("position") or r.get("pos"),
                 "nationality": r.get("nationality") or r.get("nation"),
-                "current_club": r.get("current_club")
-                or r.get("club")
-                or r.get("team")
-                or r.get("current_team"),
+                "current_club": r.get("current_club") or r.get("club") or r.get("team") or r.get("current_team"),
                 "preferred_foot": r.get("preferred_foot") or r.get("foot"),
                 "transfermarkt_url": r.get("transfermarkt_url") or r.get("tm_url"),
             }
         )
     return norm
-
-
 
 def render_add_player_form(on_success: Callable | None = None) -> None:
     with st.form(key="players__add_form", border=True):
@@ -169,16 +139,14 @@
             except Exception as e:
                 st.error(f"Unexpected error: {e}")
 
-
 # ---------------------------------------------------------------------------
 # Page
 # ---------------------------------------------------------------------------
 
-
 def show_reports_page() -> None:
     """Render the reports page."""
-
     st.markdown("## 📝 Reports")
+
     def _on_player_created(row):
         st.session_state["reports__selected_player_id"] = row["id"]
 
@@ -188,43 +156,47 @@
     players = _load_players()
     player_options = {p["id"]: p["name"] for p in players}
 
-    with st.form("scout_report_minimal"):
-        selected_player_id = st.selectbox(
-            "Player",
-            options=list(player_options.keys()),
-            format_func=lambda x: player_options.get(x, ""),
-            key="reports__selected_player_id",
-        )
-        report_date = st.date_input(
-            "Report date", value=date.today(), key="reports__report_date"
-        )
-        competition = st.text_input("Competition", key="reports__competition")
-        opponent = st.text_input("Opponent", key="reports__opponent")
-        location = st.text_input("Location", key="reports__location")
-
+    # Älä näytä raporttilomaketta, jos ei ole vielä yhtään pelaajaa
+    if not player_options:
+        st.info("No players yet — add one above to create your first report.")
         st.divider()
-        attrs = render_essential_section()
-        submitted = st.form_submit_button("Save")
-
-    if submitted:
-        sb = get_client()
-        pos_val = attrs.get("position")
-        if isinstance(pos_val, str):
-            attrs["position"] = pos_val.strip()
-        payload = {
-            "player_id": selected_player_id,
-            "report_date": report_date.isoformat(),
-            "competition": competition.strip() or None,
-            "opponent": opponent.strip() or None,
-            "location": location.strip() or None,
-            "attributes": attrs,
-        }
-        try:
-            sb.table("reports").insert(payload).execute()
-            st.toast("Report saved ✅")
-            st.rerun()
-        except Exception as e:
-            st.error(f"Failed to save report: {e}")
+    else:
+        with st.form("scout_report_minimal"):
+            selected_player_id = st.selectbox(
+                "Player",
+                options=list(player_options.keys()),
+                format_func=lambda x: player_options.get(x, ""),
+                key="reports__selected_player_id",
+            )
+            report_date = st.date_input("Report date", value=date.today(), key="reports__report_date")
+            competition = st.text_input("Competition", key="reports__competition")
+            opponent = st.text_input("Opponent", key="reports__opponent")
+            location = st.text_input("Location", key="reports__location")
+
+            st.divider()
+            attrs = render_essential_section()
+            submitted = st.form_submit_button("Save")
+
+        if submitted:
+            sb = get_client()
+            pos_val = attrs.get("position")
+            if isinstance(pos_val, str):
+                attrs["position"] = pos_val.strip()
+
+            payload = {
+                "player_id": selected_player_id,
+                "report_date": report_date.isoformat(),
+                "competition": (competition or "").strip() or None,
+                "opponent": (opponent or "").strip() or None,
+                "location": (location or "").strip() or None,
+                "attributes": attrs,
+            }
+            try:
+                sb.table("reports").insert(payload).execute()
+                st.toast("Report saved ✅")
+                st.rerun()
+            except Exception as e:
+                st.error(f"Failed to save report: {e}")
 
     st.divider()
 
@@ -250,13 +222,12 @@
         for r in rows:
             a = r.get("attributes") or {}
             player = r.get("player") or {}
-<<<<<<< HEAD
+
+            # Lyhennetään kommentit siististi
             txt = (a.get("comments") or "").strip()
             if len(txt) > 100:
                 txt = txt[:97] + "..."
 
-=======
->>>>>>> d2dae67e
             data.append(
                 {
                     "Date": r.get("report_date"),
@@ -277,17 +248,9 @@
 
         c1, c2, c3 = st.columns([2, 2, 1])
         with c1:
-            q_opp = st.text_input(
-                "Filter by opponent",
-                placeholder="e.g. Millonarios",
-                key="reports__f_opp",
-            )
+            q_opp = st.text_input("Filter by opponent", placeholder="e.g. Millonarios", key="reports__f_opp")
         with c2:
-            q_comp = st.text_input(
-                "Filter by competition",
-                placeholder="e.g. Liga",
-                key="reports__f_comp",
-            )
+            q_comp = st.text_input("Filter by competition", placeholder="e.g. Liga", key="reports__f_comp")
         with c3:
             min_ment = st.slider("MENT ≥", 1, 5, 1, key="reports__f_ment")
 
@@ -304,24 +267,8 @@
         df_f = _apply_filters(df)
 
         order = [
-            "Date",
-            "Player",
-            "Club",
-            "Opponent",
-<<<<<<< HEAD
-            "Competition",
-=======
->>>>>>> d2dae67e
-            "Pos",
-            "Foot",
-            "Tech",
-            "GI",
-            "MENT",
-            "ATH",
-<<<<<<< HEAD
-            "Comments",
-=======
->>>>>>> d2dae67e
+            "Date","Player","Club","Opponent","Competition",
+            "Pos","Foot","Tech","GI","MENT","ATH","Comments",
         ]
         for col in order:
             if col not in df_f.columns:
@@ -338,24 +285,19 @@
                     colors.append("")
                 elif isinstance(v, (int, float)):
                     if v >= 4:
-                        colors.append(
-                            "background-color: rgba(0, 200, 120, 0.15)"
-                        )
+                        colors.append("background-color: rgba(0, 200, 120, 0.15)")
                     elif v <= 2:
-                        colors.append(
-                            "background-color: rgba(255, 80, 80, 0.15)"
-                        )
+                        colors.append("background-color: rgba(255, 80, 80, 0.15)")
                     else:
                         colors.append("")
                 else:
                     colors.append("")
             return colors
 
-<<<<<<< HEAD
-        styler = df_f.style.apply(
-            _style_vals, subset=["Tech", "GI", "MENT", "ATH"]
-        ).set_properties(
-            subset=["Comments"], **{"text-align": "left", "white-space": "pre-wrap"}
+        styler = (
+            df_f.style
+            .apply(_style_vals, subset=["Tech", "GI", "MENT", "ATH"])
+            .set_properties(subset=["Comments"], **{"text-align": "left", "white-space": "pre-wrap"})
         )
 
         cap_col, btn_col = st.columns([3, 1])
@@ -364,29 +306,10 @@
         with btn_col:
             if st.button("Clear filters", key="reports__clear_filters"):
                 st.session_state.update(
-                    {
-                        "reports__f_opp": "",
-                        "reports__f_comp": "",
-                        "reports__f_ment": 1,
-                    }
+                    {"reports__f_opp": "", "reports__f_comp": "", "reports__f_ment": 1}
                 )
                 st.rerun()
 
-        st.dataframe(
-            styler, use_container_width=True, hide_index=True, height=400
-=======
-        styler = df_f.style.apply(_style_vals, subset=["Tech", "GI", "MENT", "ATH"])
-
-        st.caption(f"Showing {len(df_f)} / {len(df)} reports")
-        if st.button("Clear filters", key="reports__clear_filters"):
-            st.session_state["reports__f_opp"] = ""
-            st.session_state["reports__f_comp"] = ""
-            st.session_state["reports__f_ment"] = 1
-            st.rerun()
-
-        st.dataframe(
-            styler, use_container_width=True, hide_index=True, height=360
->>>>>>> d2dae67e
-        )
+        st.dataframe(styler, use_container_width=True, hide_index=True, height=400)
     else:
-        st.caption("No reports yet.")
+        st.caption("No reports yet.")