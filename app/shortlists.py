# app/shortlists.py — Shortlists (simple, fast)
from __future__ import annotations
from typing import Any, Dict, List

import streamlit as st
from postgrest.exceptions import APIError

from supabase_client import get_client

<<<<<<< HEAD

def _pgrest_debug(e: APIError, title: str = "🔧 Supabase PostgREST -virhe (debug)"):
    """Show PostgREST error details in an expander instead of crashing."""
    with st.expander(title, expanded=True):
        st.code(
            f"""code:    {getattr(e, 'code', None)}
message: {getattr(e, 'message', str(e))}
details: {getattr(e, 'details', None)}
hint:    {getattr(e, 'hint', None)}""",
            language="text",
=======
# ---------- Debug helper ----------
def _dbg(e: APIError, title="🔧 Supabase PostgREST -virhe"):
    with st.expander(title, expanded=True):
        st.code(
            f"code: {getattr(e,'code',None)}\n"
            f"message: {getattr(e,'message',str(e))}\n"
            f"details: {getattr(e,'details',None)}\n"
            f"hint: {getattr(e,'hint',None)}",
            "text",
>>>>>>> d77d87bd
        )

# ---------- IO ----------
def _load_players() -> List[Dict[str, Any]]:
    client = get_client()
    if not client:
        return []
    try:
        res = client.table("players").select("*").execute()
        return res.data or []
    except APIError as e:
<<<<<<< HEAD
        _pgrest_debug(e)
        return []
    except Exception:
=======
        _dbg(e)
        st.error("Players-haku epäonnistui")
>>>>>>> d77d87bd
        return []


def _load_shortlists() -> Dict[str, List[str]]:
    client = get_client()
    if not client:
        return {}
    try:
<<<<<<< HEAD
        res = client.table("shortlists").select("name,player_id").execute()
        out: Dict[str, List[str]] = {}
        for r in res.data or []:
            name = (r.get("name") or "default").strip() or "default"
            pid = r.get("player_id")
            if pid is not None:
                out.setdefault(name, []).append(str(pid))
        return out
    except APIError as e:
        # Fallback: legacy schema without 'name'
        _pgrest_debug(e, "ℹ️ Shortlists-taulu ilman name-saraketta? (debug)")
        try:
            res = client.table("shortlists").select("player_id").execute()
            ids = [str(r.get("player_id")) for r in (res.data or []) if r.get("player_id")]
            return {"default": ids} if ids else {}
        except Exception:
            return {}
    except Exception:
        return {}
=======
        data = (client.table("shortlists").select("name,player_id,created_at").order("name").execute().data) or []
    except APIError:
        try:
            legacy = client.table("shortlists").select("player_id").execute().data or []
            data = [{"name": "Default", "player_id": r.get("player_id")} for r in legacy if r.get("player_id")]
        except APIError as e2:
            _dbg(e2)
            st.error("Shortlistien haku epäonnistui")
            return {}
    out: Dict[str, List[str]] = {}
    for r in data:
        name = r.get("name") or "Default"
        pid = r.get("player_id")
        if name and pid is not None:
            out.setdefault(name, []).append(str(pid))
    return out
>>>>>>> d77d87bd


def _save_shortlists(data: Dict[str, List[str]]):
    client = get_client()
    if not client:
        return
    try:
        client.table("shortlists").delete().neq("name", "").execute()
        rows = []
        for name, ids in data.items():
            for pid in ids:
                rows.append({"name": name, "player_id": str(pid)})
        if rows:
            client.table("shortlists").insert(rows).execute()
    except APIError as e:
<<<<<<< HEAD
        # Legacy schema without 'name'
        _pgrest_debug(e, "ℹ️ Shortlists-taulu ilman name-saraketta? (debug)")
        try:
            client.table("shortlists").delete().neq("player_id", None).execute()
            flat = [str(pid) for ids in data.values() for pid in ids]
            if flat:
                client.table("shortlists").insert([{ "player_id": pid } for pid in flat]).execute()
        except Exception:
            pass
=======
        _dbg(e)
        st.error("Shortlistien tallennus epäonnistui")
>>>>>>> d77d87bd

# ---------- helpers ----------
def _player_name(p: Dict[str, Any]) -> str:
    return str(p.get("name") or p.get("Name") or "").strip()

def _player_team(p: Dict[str, Any]) -> str:
    return str(p.get("team_name") or p.get("Team") or p.get("team") or p.get("current_club") or "").strip()

def _player_pos(p: Dict[str, Any]) -> str:
    return str(p.get("position") or p.get("Preferred Position") or p.get("pos") or "").strip()

def _export_rows(players: List[Dict[str, Any]], names: List[str]) -> List[Dict[str, str]]:
    idx = { _player_name(p): p for p in players }
    out = []
    for n in names:
        p = idx.get(n, {})
        out.append({
            "Name": n,
            "Team": _player_team(p),
            "Position": _player_pos(p),
        })
    return out

# ---------- PAGE ----------
def show_shortlists():
    st.markdown("## ⭐ Shortlists")

    players = _load_players()
    shortlists = _load_shortlists()

    # left: lists, right: contents
    left, right = st.columns([1,2], gap="large")

    # ----- LEFT: lists -----
    with left:
        st.markdown("#### Lists")
        list_names = sorted(shortlists.keys())
        if not list_names:
            st.info("No shortlists yet. Create one below.")

        sel = st.selectbox("Select", list_names or ["—"], index=0 if list_names else 0, key="sl_sel_page")
        new_nm = st.text_input("New list name", placeholder="e.g. U23 Forwards")
        c1, c2 = st.columns([1,1])
        if c1.button("Create"):
            nn = new_nm.strip()
            if nn and nn not in shortlists:
                shortlists[nn] = []
                _save_shortlists(shortlists)
                st.success(f"Created '{nn}'")
                st.cache_data.clear(); st.rerun()
        if sel in shortlists and c2.button("Delete"):
            shortlists.pop(sel, None)
            _save_shortlists(shortlists)
            st.warning(f"Deleted '{sel}'")
            st.cache_data.clear(); st.rerun()

        # rename
        if sel in shortlists:
            rn = st.text_input("Rename", value=sel, key="sl_rename")
            if rn.strip() and rn.strip() != sel and st.button("Apply rename"):
                shortlists[rn.strip()] = shortlists.pop(sel)
                _save_shortlists(shortlists)
                st.success("Renamed")
                st.cache_data.clear(); st.rerun()

    # ----- RIGHT: items & manage -----
    with right:
        st.markdown("#### Players in list")
        if sel in shortlists:
            # quick add
            name_pool = sorted({ _player_name(p) for p in players if _player_name(p) })
            default_add = []
            add = st.multiselect("Add players", options=name_pool, default=default_add, key=f"sl_add_multi_{sel}")
            cadd, cclear = st.columns([1,1])
            if cadd.button("Add selected"):
                added = 0
                for n in add:
                    if n and n not in shortlists[sel]:
                        shortlists[sel].append(n)
                        added += 1
                if added:
                    _save_shortlists(shortlists)
                    st.success(f"Added {added} players")
                    st.cache_data.clear(); st.rerun()
            if cclear.button("Clear list"):
                shortlists[sel] = []
                _save_shortlists(shortlists)
                st.warning("Cleared")
                st.cache_data.clear(); st.rerun()

            st.divider()

            items = shortlists.get(sel, [])
            if not items:
                st.caption("List is empty.")
            else:
                # tiny controls per row
                for i, nm in enumerate(items):
                    rc1, rc2, rc3, rc4 = st.columns([6,1,1,1])
                    rc1.write(f"- **{nm}**")
                    if rc2.button("⬆️", key=f"up_{sel}_{i}", help="Move up") and i>0:
                        items[i-1], items[i] = items[i], items[i-1]
                        _save_shortlists(shortlists); st.rerun()
                    if rc3.button("⬇️", key=f"dn_{sel}_{i}", help="Move down") and i < len(items)-1:
                        items[i+1], items[i] = items[i], items[i+1]
                        _save_shortlists(shortlists); st.rerun()
                    if rc4.button("Remove", key=f"rm_{sel}_{i}"):
                        items.pop(i); _save_shortlists(shortlists); st.rerun()

                # export
                st.divider()
                rows = _export_rows(players, items)
                if rows:
                    import csv, io
                    buf = io.StringIO()
                    w = csv.DictWriter(buf, fieldnames=["Name","Team","Position"])
                    w.writeheader(); w.writerows(rows)
                    st.download_button("⬇️ Export CSV", data=buf.getvalue().encode("utf-8"),
                                       file_name=f"shortlist_{sel}.csv", mime="text/csv")
        else:
            st.caption("Pick or create a list on the left.")<|MERGE_RESOLUTION|>--- conflicted
+++ resolved
@@ -7,10 +7,10 @@
 
 from supabase_client import get_client
 
-<<<<<<< HEAD
-
+
+# ---------- Debug helper ----------
 def _pgrest_debug(e: APIError, title: str = "🔧 Supabase PostgREST -virhe (debug)"):
-    """Show PostgREST error details in an expander instead of crashing."""
+    """Näytä PostgREST-virheen kentät expanderissa kaatamatta sovellusta."""
     with st.expander(title, expanded=True):
         st.code(
             f"""code:    {getattr(e, 'code', None)}
@@ -18,18 +18,8 @@
 details: {getattr(e, 'details', None)}
 hint:    {getattr(e, 'hint', None)}""",
             language="text",
-=======
-# ---------- Debug helper ----------
-def _dbg(e: APIError, title="🔧 Supabase PostgREST -virhe"):
-    with st.expander(title, expanded=True):
-        st.code(
-            f"code: {getattr(e,'code',None)}\n"
-            f"message: {getattr(e,'message',str(e))}\n"
-            f"details: {getattr(e,'details',None)}\n"
-            f"hint: {getattr(e,'hint',None)}",
-            "text",
->>>>>>> d77d87bd
         )
+
 
 # ---------- IO ----------
 def _load_players() -> List[Dict[str, Any]]:
@@ -40,14 +30,9 @@
         res = client.table("players").select("*").execute()
         return res.data or []
     except APIError as e:
-<<<<<<< HEAD
         _pgrest_debug(e)
         return []
     except Exception:
-=======
-        _dbg(e)
-        st.error("Players-haku epäonnistui")
->>>>>>> d77d87bd
         return []
 
 
@@ -56,7 +41,6 @@
     if not client:
         return {}
     try:
-<<<<<<< HEAD
         res = client.table("shortlists").select("name,player_id").execute()
         out: Dict[str, List[str]] = {}
         for r in res.data or []:
@@ -76,24 +60,6 @@
             return {}
     except Exception:
         return {}
-=======
-        data = (client.table("shortlists").select("name,player_id,created_at").order("name").execute().data) or []
-    except APIError:
-        try:
-            legacy = client.table("shortlists").select("player_id").execute().data or []
-            data = [{"name": "Default", "player_id": r.get("player_id")} for r in legacy if r.get("player_id")]
-        except APIError as e2:
-            _dbg(e2)
-            st.error("Shortlistien haku epäonnistui")
-            return {}
-    out: Dict[str, List[str]] = {}
-    for r in data:
-        name = r.get("name") or "Default"
-        pid = r.get("player_id")
-        if name and pid is not None:
-            out.setdefault(name, []).append(str(pid))
-    return out
->>>>>>> d77d87bd
 
 
 def _save_shortlists(data: Dict[str, List[str]]):
@@ -101,6 +67,7 @@
     if not client:
         return
     try:
+        # Tyhjennä ja kirjoita uudelleen (idempotentti tapa)
         client.table("shortlists").delete().neq("name", "").execute()
         rows = []
         for name, ids in data.items():
@@ -109,20 +76,16 @@
         if rows:
             client.table("shortlists").insert(rows).execute()
     except APIError as e:
-<<<<<<< HEAD
-        # Legacy schema without 'name'
+        # Legacy schema ilman 'name'-saraketta
         _pgrest_debug(e, "ℹ️ Shortlists-taulu ilman name-saraketta? (debug)")
         try:
             client.table("shortlists").delete().neq("player_id", None).execute()
             flat = [str(pid) for ids in data.values() for pid in ids]
             if flat:
-                client.table("shortlists").insert([{ "player_id": pid } for pid in flat]).execute()
+                client.table("shortlists").insert([{"player_id": pid} for pid in flat]).execute()
         except Exception:
             pass
-=======
-        _dbg(e)
-        st.error("Shortlistien tallennus epäonnistui")
->>>>>>> d77d87bd
+
 
 # ---------- helpers ----------
 def _player_name(p: Dict[str, Any]) -> str:
@@ -135,7 +98,7 @@
     return str(p.get("position") or p.get("Preferred Position") or p.get("pos") or "").strip()
 
 def _export_rows(players: List[Dict[str, Any]], names: List[str]) -> List[Dict[str, str]]:
-    idx = { _player_name(p): p for p in players }
+    idx = {_player_name(p): p for p in players}
     out = []
     for n in names:
         p = idx.get(n, {})
@@ -146,6 +109,7 @@
         })
     return out
 
+
 # ---------- PAGE ----------
 def show_shortlists():
     st.markdown("## ⭐ Shortlists")
@@ -154,7 +118,7 @@
     shortlists = _load_shortlists()
 
     # left: lists, right: contents
-    left, right = st.columns([1,2], gap="large")
+    left, right = st.columns([1, 2], gap="large")
 
     # ----- LEFT: lists -----
     with left:
@@ -165,7 +129,7 @@
 
         sel = st.selectbox("Select", list_names or ["—"], index=0 if list_names else 0, key="sl_sel_page")
         new_nm = st.text_input("New list name", placeholder="e.g. U23 Forwards")
-        c1, c2 = st.columns([1,1])
+        c1, c2 = st.columns([1, 1])
         if c1.button("Create"):
             nn = new_nm.strip()
             if nn and nn not in shortlists:
@@ -193,10 +157,10 @@
         st.markdown("#### Players in list")
         if sel in shortlists:
             # quick add
-            name_pool = sorted({ _player_name(p) for p in players if _player_name(p) })
+            name_pool = sorted({_player_name(p) for p in players if _player_name(p)})
             default_add = []
             add = st.multiselect("Add players", options=name_pool, default=default_add, key=f"sl_add_multi_{sel}")
-            cadd, cclear = st.columns([1,1])
+            cadd, cclear = st.columns([1, 1])
             if cadd.button("Add selected"):
                 added = 0
                 for n in add:
@@ -221,13 +185,13 @@
             else:
                 # tiny controls per row
                 for i, nm in enumerate(items):
-                    rc1, rc2, rc3, rc4 = st.columns([6,1,1,1])
+                    rc1, rc2, rc3, rc4 = st.columns([6, 1, 1, 1])
                     rc1.write(f"- **{nm}**")
-                    if rc2.button("⬆️", key=f"up_{sel}_{i}", help="Move up") and i>0:
-                        items[i-1], items[i] = items[i], items[i-1]
+                    if rc2.button("⬆️", key=f"up_{sel}_{i}", help="Move up") and i > 0:
+                        items[i - 1], items[i] = items[i], items[i - 1]
                         _save_shortlists(shortlists); st.rerun()
-                    if rc3.button("⬇️", key=f"dn_{sel}_{i}", help="Move down") and i < len(items)-1:
-                        items[i+1], items[i] = items[i], items[i+1]
+                    if rc3.button("⬇️", key=f"dn_{sel}_{i}", help="Move down") and i < len(items) - 1:
+                        items[i + 1], items[i] = items[i], items[i + 1]
                         _save_shortlists(shortlists); st.rerun()
                     if rc4.button("Remove", key=f"rm_{sel}_{i}"):
                         items.pop(i); _save_shortlists(shortlists); st.rerun()
@@ -238,9 +202,13 @@
                 if rows:
                     import csv, io
                     buf = io.StringIO()
-                    w = csv.DictWriter(buf, fieldnames=["Name","Team","Position"])
+                    w = csv.DictWriter(buf, fieldnames=["Name", "Team", "Position"])
                     w.writeheader(); w.writerows(rows)
-                    st.download_button("⬇️ Export CSV", data=buf.getvalue().encode("utf-8"),
-                                       file_name=f"shortlist_{sel}.csv", mime="text/csv")
+                    st.download_button(
+                        "⬇️ Export CSV",
+                        data=buf.getvalue().encode("utf-8"),
+                        file_name=f"shortlist_{sel}.csv",
+                        mime="text/csv",
+                    )
         else:
             st.caption("Pick or create a list on the left.")