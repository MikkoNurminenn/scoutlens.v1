--- conflicted
+++ resolved
@@ -1,105 +1,108 @@
 import sys
 from pathlib import Path
-<<<<<<< HEAD
 import importlib
-=======
-from importlib import reload
->>>>>>> 46021339
+import uuid
 
-# Ensure application modules can be imported as top-level modules
+# Salli "app" -moduulit
 sys.path.insert(0, str(Path(__file__).resolve().parents[1] / "app"))
 
-
-<<<<<<< HEAD
+# ---------------- In-memory Supabase mock ----------------
 class FakeTable:
     def __init__(self, name, db):
         self.name = name
-        self.db = db
         self._data = db.setdefault(name, [])
-        self._filter = None
+        self._filters = []
+        self._order = None
 
     def select(self, *args, **kwargs):
-        self._filter = None
+        self._filters = []
+        self._order = None
+        return self
+
+    def eq(self, column, value):
+        self._filters.append(("eq", column, value))
+        return self
+
+    def order(self, column, desc=False):
+        self._order = (column, bool(desc))
+        return self
+
+    # insert/upsert minimalistit riittävät teams-tauluun
+    def insert(self, item):
+        if "id" not in item or not item["id"]:
+            item["id"] = uuid.uuid4().hex
+        self._data.append(dict(item))
+        return self
+
+    def upsert(self, data):
+        items = data if isinstance(data, list) else [data]
+        for item in items:
+            if "id" not in item or not item["id"]:
+                item["id"] = uuid.uuid4().hex
+            # upsert yksinkertaisesti: korvaa jos sama nimi löytyy
+            replaced = False
+            for i, row in enumerate(self._data):
+                if str(row.get("name","")).strip().lower() == str(item.get("name","")).strip().lower():
+                    self._data[i] = {**row, **item}
+                    replaced = True
+                    break
+            if not replaced:
+                self._data.append(dict(item))
+        return self
+
+    def delete(self):
         return self
 
     def execute(self):
-        return type("Res", (), {"data": list(self._data)})()
-
-    def insert(self, item):
-        self._data.append(item)
-        return self
+        data = list(self._data)
+        for op, col, val in self._filters:
+            if op == "eq":
+                data = [r for r in data if r.get(col) == val]
+        if self._order:
+            col, desc = self._order
+            data.sort(key=lambda r: r.get(col), reverse=desc)
+        return type("Res", (), {"data": data})()
 
 
 class FakeClient:
     def __init__(self, db):
         self.db = db
-=======
-def setup_teams_store(tmp_path, monkeypatch):
-    """Return ``teams_store`` using an in-memory mock instead of files."""
-    monkeypatch.setattr("app_paths.DATA_DIR", tmp_path, raising=False)
-
-    import teams_store
-    reload(teams_store)
-
-    store: list[str] = []
-
-    def fake_load(fp, default):
-        return store or default
-
-    def fake_save(fp, obj):
-        store.clear()
-        store.extend(obj)
-
-    monkeypatch.setattr(teams_store, "_load", fake_load, raising=False)
-    monkeypatch.setattr(teams_store, "_save", fake_save, raising=False)
-
-    # Avoid real Supabase lookups
-    import supabase_client
-    reload(supabase_client)
-    monkeypatch.setattr(supabase_client, "get_client", lambda: object())
-
-    return teams_store
-
-
-def test_add_team_success(tmp_path, monkeypatch):
-    ts = setup_teams_store(tmp_path, monkeypatch)
-    ok, _ = ts.add_team("Testers")
-    assert ok is True
-    assert "Testers" in ts.list_teams()
->>>>>>> 46021339
-
     def table(self, name):
         return FakeTable(name, self.db)
 
-<<<<<<< HEAD
-
-def setup_store(monkeypatch):
+# ---------------- Test setup helper ----------------
+def setup_teams_store(monkeypatch):
+    """
+    Palauttaa teams_store-moduulin, joka käyttää in-memory Supabase-mockia.
+    """
     db = {"teams": []}
     fake_client = FakeClient(db)
+
     import supabase_client
+    importlib.reload(supabase_client)
     monkeypatch.setattr(supabase_client, "get_client", lambda: fake_client)
+
     import teams_store
     importlib.reload(teams_store)
     return teams_store, db
 
-
+# ---------------- Tests ----------------
 def test_add_team_success(monkeypatch):
-    ts, db = setup_store(monkeypatch)
+    ts, db = setup_teams_store(monkeypatch)
     ok, info = ts.add_team("Testers")
     assert ok is True
-    assert info == "Testers"
     assert "Testers" in ts.list_teams()
 
+def test_add_team_duplicate_case_insensitive(monkeypatch):
+    ts, db = setup_teams_store(monkeypatch)
+    assert ts.add_team("Santos")[0] is True
+    ok, msg = ts.add_team("santos")  # case-insensitive duplikaatti
+    assert ok is False
+    assert "exist" in msg.lower()
 
-def test_add_team_duplicate(monkeypatch):
-    ts, db = setup_store(monkeypatch)
-    assert ts.add_team("Santos")[0] is True
-    ok, msg = ts.add_team("santos")
-=======
-def test_add_team_duplicate(tmp_path, monkeypatch):
-    ts = setup_teams_store(tmp_path, monkeypatch)
-    assert ts.add_team("Santos")[0] is True
-    ok, msg = ts.add_team("santos")   # case-insensitive
->>>>>>> 46021339
-    assert ok is False
-    assert "exists" in msg.lower()+def test_list_teams_sorted(monkeypatch):
+    ts, db = setup_teams_store(monkeypatch)
+    for n in ["Boca Juniors", "River Plate", "Atlético Nacional"]:
+        assert ts.add_team(n)[0] is True
+    teams = ts.list_teams()
+    assert teams == sorted(teams)