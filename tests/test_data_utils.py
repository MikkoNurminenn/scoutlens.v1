--- conflicted
+++ resolved
@@ -1,62 +1,83 @@
 import sys
 from pathlib import Path
 import importlib
+import uuid
 import pandas as pd
 
-# Ensure application modules can be imported as top-level modules
+# Varmista että "app" löytyy import-polusta (säädä tarvittaessa)
 sys.path.insert(0, str(Path(__file__).resolve().parents[1] / "app"))
 
 
-<<<<<<< HEAD
+# ---------------- In-memory Supabase mock ----------------
 class FakeTable:
     def __init__(self, name, db):
         self.name = name
         self.db = db
         self._data = db.setdefault(name, [])
-        self._filter = None
+        self._filters = []
+        self._order = None
 
     def select(self, *args, **kwargs):
-        self._filter = None
+        self._filters = []
+        self._order = None
         return self
 
     def eq(self, column, value):
-        self._filter = (column, value)
+        self._filters.append(("eq", column, value))
         return self
 
-    def order(self, *args, **kwargs):
+    def in_(self, column, values):
+        self._filters.append(("in", column, set(values)))
         return self
 
-    def execute(self):
-        data = list(self._data)
-        if self._filter:
-            col, val = self._filter
-            data = [r for r in data if r.get(col) == val]
-        return type("Res", (), {"data": data})()
+    def order(self, column, desc=False):
+        self._order = (column, bool(desc))
+        return self
 
     def upsert(self, data):
         items = data if isinstance(data, list) else [data]
+        pk = "id"
+        # players/matches voivat tulla ilman id:tä → generoi
         for item in items:
-            id = item.get("id")
+            if pk not in item or not item[pk]:
+                item[pk] = uuid.uuid4().hex
+            # team_name filttereille: varmistetaan että avain on olemassa jos taulu players/matches
+            # (ei pakollinen tässä mockissa, mutta ei haittaa)
+            found = False
             for i, row in enumerate(self._data):
-                if row.get("id") == id:
-                    self._data[i] = item
+                if row.get(pk) == item[pk]:
+                    self._data[i] = {**row, **item}
+                    found = True
                     break
-            else:
-                self._data.append(item)
+            if not found:
+                self._data.append(dict(item))
         return self
 
     def insert(self, data):
         items = data if isinstance(data, list) else [data]
-        self._data.extend(items)
+        for item in items:
+            if "id" not in item or not item["id"]:
+                item["id"] = uuid.uuid4().hex
+            self._data.append(dict(item))
         return self
 
     def delete(self):
+        # delete ketjuttuu .in_():ssa; varsinainen poisto tehdään execute:ssa
         return self
 
-    def in_(self, column, values):
-        vals = set(values)
-        self._data[:] = [r for r in self._data if r.get(column) not in vals]
-        return self
+    def execute(self):
+        # Suodata
+        data = list(self._data)
+        for op, col, val in self._filters:
+            if op == "eq":
+                data = [r for r in data if r.get(col) == val]
+            elif op == "in":
+                data = [r for r in data if r.get(col) in val]
+        # Järjestys
+        if self._order:
+            col, desc = self._order
+            data.sort(key=lambda r: r.get(col), reverse=desc)
+        return type("Res", (), {"data": data})()
 
 
 class FakeClient:
@@ -67,78 +88,37 @@
         return FakeTable(name, self.db)
 
 
+# ---------------- Test setup helper ----------------
 def setup_data_utils(monkeypatch):
-    db = {"teams": [], "players": [], "matches": []}
+    """
+    Palauttaa (data_utils, db) siten, että data_utils käyttää in-memory Supabase-mockia.
+    """
+    db = {"teams": [], "players": [], "matches": [], "scout_reports": [], "shortlists": []}
     fake_client = FakeClient(db)
-    import supabase_client
-    monkeypatch.setattr(supabase_client, "get_client", lambda: fake_client)
-=======
-def setup_data_utils(tmp_path, monkeypatch):
-    """Return ``data_utils`` configured to use an in-memory Supabase mock."""
-    monkeypatch.setenv("SCOUTLENS_APPDATA", str(tmp_path))
 
-    import app_paths
-    importlib.reload(app_paths)
-
-    # Mock cloud storage using an in-memory dictionary
-    store: dict[str, object] = {}
-
-    import storage
-    importlib.reload(storage)
-    monkeypatch.setattr(storage, "IS_CLOUD", True, raising=False)
-
-    def fake_load_json(name_or_fp, default):
-        key = Path(name_or_fp).name if name_or_fp else ""
-        return store.get(key, default)
-
-    def fake_save_json(name_or_fp, data):
-        key = Path(name_or_fp).name if name_or_fp else ""
-        store[key] = data
-
-    monkeypatch.setattr(storage, "load_json", fake_load_json, raising=False)
-    monkeypatch.setattr(storage, "save_json", fake_save_json, raising=False)
-
-    # Prevent real Supabase connections
     import supabase_client
     importlib.reload(supabase_client)
-    monkeypatch.setattr(supabase_client, "get_client", lambda: object())
+    monkeypatch.setattr(supabase_client, "get_client", lambda: fake_client)
 
->>>>>>> 46021339
     import data_utils
     importlib.reload(data_utils)
     return data_utils, db
 
 
+# ---------------- Tests ----------------
 def test_list_teams(monkeypatch):
     du, db = setup_data_utils(monkeypatch)
     assert du.list_teams() == []
-<<<<<<< HEAD
-    db["teams"].extend([{ "name": "Team A" }, { "name": "Team B" }])
-=======
 
-    import storage
+    # lisää joukkueita teams-tauluun
+    db["teams"].extend([{"id": "t1", "name": "Team A"}, {"id": "t2", "name": "Team B"}])
 
-    storage.save_json(
-        "players.json",
-        [
-            {"team_name": "Team A"},
-            {"team_name": "Team B"},
-            {"team_name": "TEAM_C"},
-        ],
-    )
-
->>>>>>> 46021339
     teams = du.list_teams()
     assert set(teams) == {"Team A", "Team B"}
 
 
-<<<<<<< HEAD
-def test_load_master_creates_empty(monkeypatch):
+def test_load_master_empty_when_missing(monkeypatch):
     du, db = setup_data_utils(monkeypatch)
-=======
-def test_load_master_empty_when_missing(tmp_path, monkeypatch):
-    du = setup_data_utils(tmp_path, monkeypatch)
->>>>>>> 46021339
     team = "My Team"
     df = du.load_master(team)
     assert list(df.columns) == du.MASTER_COLUMNS
@@ -148,13 +128,12 @@
 def test_save_master_persists_data(monkeypatch):
     du, db = setup_data_utils(monkeypatch)
     team = "My Team"
-<<<<<<< HEAD
-    df_new = pd.DataFrame([{ "PlayerID": 1, "Name": "Alice", "id": "1" }])
-=======
-    uuid_val = "123e4567e89b12d3a456426614174000"
-    df_new = pd.DataFrame([{ "PlayerID": uuid_val, "Name": "Alice" }])
->>>>>>> 46021339
+    uuid_val = "123e4567e89b12d3a456426614174000"  # 32-merkkiä, sama formaatti kuin uuid.hex
+
+    df_new = pd.DataFrame([{"PlayerID": uuid_val, "Name": "Alice"}])
     du.save_master(df_new, team)
+
     df_loaded = du.load_master(team)
+    assert not df_loaded.empty
     assert df_loaded.loc[0, "PlayerID"] == uuid_val
     assert df_loaded.loc[0, "Name"] == "Alice"